--- conflicted
+++ resolved
@@ -41,15 +41,11 @@
    "metadata": {},
    "outputs": [],
    "source": [
-<<<<<<< HEAD
     "divRealClosure = Forall(\n",
     "    [a, b],\n",
-    "    InSet(Div(a, b), Reals),\n",
+    "    InSet(frac(a, b), Reals),\n",
     "    domain=Reals,\n",
     "    conditions=[NotEquals(b, zero)])"
-=======
-    "divideRealClosure = Forall([a, b], InSet(frac(a, b), Reals), domain=Reals, conditions=[NotEquals(b, zero)])"
->>>>>>> 8aa055cf
    ]
   },
   {
