--- conflicted
+++ resolved
@@ -25,8 +25,6 @@
    "cell_type": "code",
    "execution_count": null,
    "metadata": {},
-<<<<<<< HEAD
-=======
    "outputs": [],
    "source": [
     "Mult(four, a).conversionToAddition(assumptions=[InSet(a, Complexes)]).proof()"
@@ -45,7 +43,6 @@
    "cell_type": "code",
    "execution_count": null,
    "metadata": {},
->>>>>>> e6a7e2a4
    "outputs": [],
    "source": [
     "%end demonstrations"
@@ -142,57 +139,37 @@
    ]
   },
   {
-<<<<<<< HEAD
-   "cell_type": "markdown",
-   "metadata": {},
-=======
-   "cell_type": "code",
-   "execution_count": null,
-   "metadata": {},
-   "outputs": [],
->>>>>>> e6a7e2a4
+   "cell_type": "code",
+   "execution_count": null,
+   "metadata": {},
+   "outputs": [],
    "source": [
     "expr = Mult(Add(a, b), Sum(k, k, Interval(a, b)), frac(a, b))"
    ]
   },
   {
-<<<<<<< HEAD
-   "cell_type": "markdown",
-   "metadata": {},
-=======
-   "cell_type": "code",
-   "execution_count": null,
-   "metadata": {},
-   "outputs": [],
->>>>>>> e6a7e2a4
+   "cell_type": "code",
+   "execution_count": null,
+   "metadata": {},
+   "outputs": [],
    "source": [
     "assumptions = [InSet(var, Integers) for var in [a, b]] + [NotEquals(b, num(0))]"
    ]
   },
   {
-<<<<<<< HEAD
-   "cell_type": "markdown",
-   "metadata": {},
-=======
-   "cell_type": "code",
-   "execution_count": null,
-   "metadata": {},
-   "outputs": [],
->>>>>>> e6a7e2a4
+   "cell_type": "code",
+   "execution_count": null,
+   "metadata": {},
+   "outputs": [],
    "source": [
     "#Interval(a, b).deduceMemberInIntegers(k, assumptions).generalize(k, Interval(a, b))"
    ]
   },
   {
-<<<<<<< HEAD
-   "cell_type": "markdown",
-   "metadata": {},
-=======
-   "cell_type": "code",
-   "execution_count": null,
-   "metadata": {},
-   "outputs": [],
->>>>>>> e6a7e2a4
+   "cell_type": "code",
+   "execution_count": null,
+   "metadata": {},
+   "outputs": [],
    "source": [
     "#InSet(Sum(k, k, Interval(a, b)), Complexes).prove()"
    ]
