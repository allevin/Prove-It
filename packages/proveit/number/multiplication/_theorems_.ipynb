--- conflicted
+++ resolved
@@ -17,15 +17,6 @@
     "# the context is in the current directory:\n",
     "import proveit\n",
     "context = proveit.Context('.') # adds context root to sys.path if necessary\n",
-<<<<<<< HEAD
-    "# from proveit import Etcetera\n",
-    "# from proveit._common_ import a, b, x, y, P, S, vMulti, wMulti, xMulti, yMulti, zMulti, vEtc, wEtc, xEtc, yEtc, zEtc, PyEtc\n",
-    "# temporarily re-established:\n",
-    "from proveit._common_ import a, b, xx\n",
-    "from proveit.logic import Forall, InSet, Equals, NotEquals, Implies\n",
-    "from proveit.number import Mult, Naturals, NaturalsPos, Integers, Reals, RealsPos, Complexes,  Add, Subtract, Sum, num\n",
-    "from proveit.number._common_ import ComplexesSansZero"
-=======
     "from proveit import Iter, varIter, Indexed\n",
     "\n",
     "# let's convert these to lower-case at some point (more traditional for numbers, ALL-CAPS for logic)\n",
@@ -40,7 +31,6 @@
     "from proveit.number import Mult, Neg, Add, subtract, Sum, num, zero, one, Exp\n",
     "from proveit.number._common_ import ComplexesSansZero\n",
     "from proveit._core_.expression.operation import Function"
->>>>>>> e6a7e2a4
    ]
   },
   {
@@ -58,18 +48,6 @@
    "metadata": {},
    "outputs": [],
    "source": [
-<<<<<<< HEAD
-    "\"\"\"\n",
-    "multAssoc = Forall([xMulti, yMulti, zMulti],\n",
-    "                  Equals(\n",
-    "                        Mult(\n",
-    "                                xEtc,yEtc,zEtc),\n",
-    "                        Mult(\n",
-    "                                xEtc,Mult(yEtc),zEtc)\n",
-    "                        )\n",
-    "                  )\n",
-    "\"\"\""
-=======
     "multDefRev = Forall(m, Forall((AA,x), Equals(Add(varIter(AA, one,m)), Mult(m, x)), conditions=[Iter(i, Equals(Indexed(AA,i), x), one, m)], domains = [Exp(Complexes,m),Complexes]), domain = Naturals)"
    ]
   },
@@ -170,7 +148,6 @@
    "outputs": [],
    "source": [
     "multComplexClosureBin = Forall((a, b), InSet(Mult(a, b), Complexes), domain=Complexes)"
->>>>>>> e6a7e2a4
    ]
   },
   {
@@ -186,19 +163,6 @@
    "cell_type": "code",
    "execution_count": null,
    "metadata": {},
-<<<<<<< HEAD
-   "outputs": [],
-   "source": [
-    "# temporarily re-established\n",
-    "multNatsClosure = Forall((a, b), InSet(Mult(a, b), Naturals), domain=Naturals)"
-   ]
-  },
-  {
-   "cell_type": "code",
-   "execution_count": null,
-   "metadata": {},
-=======
->>>>>>> e6a7e2a4
    "outputs": [],
    "source": [
     "multNotEqZero = Forall(m, Forall(AA, NotEquals(Mult(iterA1m), zero), domain=Exp(ComplexesSansZero,m)), domain=Naturals)"
@@ -217,19 +181,6 @@
    "cell_type": "code",
    "execution_count": null,
    "metadata": {},
-<<<<<<< HEAD
-   "outputs": [],
-   "source": [
-    "# temporarily re-established\n",
-    "# multIntClosure = Forall(xMulti, InSet(Mult(xEtc), Integers), domain=Integers)"
-   ]
-  },
-  {
-   "cell_type": "code",
-   "execution_count": null,
-   "metadata": {},
-=======
->>>>>>> e6a7e2a4
    "outputs": [],
    "source": [
     "elimOneRight = Forall(x, Equals(Mult(x, one), x), domain=Complexes)"
@@ -287,8 +238,6 @@
    "execution_count": null,
    "metadata": {},
    "outputs": [],
-<<<<<<< HEAD
-=======
    "source": [
     "multNegRight = Forall((x, y), Equals(Mult(x, Neg(y)), Neg(Mult(x, y))), domain=Complexes)"
    ]
@@ -298,7 +247,6 @@
    "execution_count": null,
    "metadata": {},
    "outputs": [],
->>>>>>> e6a7e2a4
    "source": [
     "multNegLeftDouble = Forall((x, y), Equals(Neg(Mult(Neg(x), y)), Mult(x, y)), domain=Complexes)"
    ]
@@ -345,58 +293,31 @@
     "                        Mult(varIter(AA, one,l), Add(varIter(BB, one, m)), iterC1n),\n",
     "                        Add(Iter(i,Mult(varIter(AA, one,l), Indexed(BB, i), iterC1n), one, m))\n",
     "                        ),\n",
-<<<<<<< HEAD
-    "                  domain = Complexes\n",
-    "                  )\n",
-    "\"\"\""
-=======
     "                  domains = [Exp(Complexes,l), Exp(Complexes,m), Exp(Complexes,n)]\n",
     "                  ), domain = Naturals)"
->>>>>>> e6a7e2a4
-   ]
-  },
-  {
-   "cell_type": "code",
-   "execution_count": null,
-   "metadata": {},
-   "outputs": [],
-   "source": [
-<<<<<<< HEAD
-    "\"\"\"\n",
-    "distributeThroughSubtract =  Forall((wMulti, x, y, zMulti),\n",
-=======
+   ]
+  },
+  {
+   "cell_type": "code",
+   "execution_count": null,
+   "metadata": {},
+   "outputs": [],
+   "source": [
     "distributeThroughSubtract =  Forall((m,n), Forall((AA, x, y, BB),\n",
->>>>>>> e6a7e2a4
     "                  Equals(\n",
     "                        Mult(iterA1m, subtract(x, y), iterB1n),\n",
     "                        subtract(Mult(iterA1m, x, iterB1n), Mult(iterA1m, y, iterB1n))\n",
     "                        ),\n",
-<<<<<<< HEAD
-    "                  domain = Complexes\n",
-    "                  )\n",
-    "\"\"\""
-=======
     "                  domains = [Exp(Complexes,m), Complexes, Complexes, Exp(Complexes,n)]\n",
     "                  ), domain = Naturals)"
->>>>>>> e6a7e2a4
-   ]
-  },
-  {
-   "cell_type": "code",
-   "execution_count": null,
-   "metadata": {},
-   "outputs": [],
-   "source": [
-<<<<<<< HEAD
-    "\"\"\"\n",
-    "distributeThroughSummation = Forall((P, S),\n",
-    "                                    Implies(Forall(yMulti, InSet(PyEtc, Complexes), domain=S),\n",
-    "                                            Forall((xMulti, zMulti),\n",
-    "                                                   Equals(Mult(xEtc, Sum(yMulti, PyEtc, domain=S), zEtc),\n",
-    "                                                          Sum(yMulti, Mult(xEtc, PyEtc, zEtc), domain=S)),\n",
-    "                                                  domain=Complexes)))\n",
-    "\"\"\""
-=======
+   ]
+  },
+  {
+   "cell_type": "code",
+   "execution_count": null,
+   "metadata": {},
+   "outputs": [],
+   "source": [
     "distributeThroughSummation = Forall((l,m,n), Forall((P, S),\n",
     "                                    Implies(Forall(BB, InSet(Function(P, varIter(BB, one,m)), Complexes), domain=Exp(S,m)),\n",
     "                                            Forall((AA, CC),\n",
@@ -458,7 +379,6 @@
     "                                                           Mult(iter_a1l, iter_b1m, iter_c1n)),\n",
     "                                        domains = [Exp(Complexes,l), Exp(Complexes,m), Exp(Complexes,n)]),\n",
     "                        domain=Naturals)"
->>>>>>> e6a7e2a4
    ]
   },
   {
