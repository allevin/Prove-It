{
 "cells": [
  {
   "cell_type": "markdown",
   "metadata": {},
   "source": [
    "Axioms for context <a href=\"_context_.ipynb\" class=\"ProveItLink\">proveit.number</a>\n",
    "========"
   ]
  },
  {
   "cell_type": "code",
   "execution_count": null,
   "metadata": {},
   "outputs": [],
   "source": [
    "import proveit\n",
<<<<<<< HEAD
    "from proveit._common_ import a, b, c\n",
    "from proveit.logic import Equals, Forall, Iff\n",
    "from proveit.number import Add, subtract\n",
=======
    "# Automation is not needed when building axiom expressions:\n",
    "proveit.defaults.automation = False # This will speed things up.\n",
>>>>>>> 9572f82b
    "%begin axioms"
   ]
  },
  {
   "cell_type": "code",
   "execution_count": null,
   "metadata": {},
   "outputs": [],
   "source": [
    "subtractDef = Forall((a, b, c), Iff(Equals(subtract(c, b), a), Equals(Add(a, b), c)))"
   ]
  },
  {
   "cell_type": "code",
   "execution_count": null,
   "metadata": {},
   "outputs": [],
   "source": [
    "%end axioms"
   ]
  },
  {
   "cell_type": "code",
   "execution_count": null,
   "metadata": {},
   "outputs": [],
   "source": []
  }
 ],
 "metadata": {
  "kernelspec": {
   "display_name": "Python 3",
   "language": "python",
   "name": "python3"
  }
 },
 "nbformat": 4,
 "nbformat_minor": 0
}<|MERGE_RESOLUTION|>--- conflicted
+++ resolved
@@ -15,24 +15,9 @@
    "outputs": [],
    "source": [
     "import proveit\n",
-<<<<<<< HEAD
-    "from proveit._common_ import a, b, c\n",
-    "from proveit.logic import Equals, Forall, Iff\n",
-    "from proveit.number import Add, subtract\n",
-=======
     "# Automation is not needed when building axiom expressions:\n",
     "proveit.defaults.automation = False # This will speed things up.\n",
->>>>>>> 9572f82b
     "%begin axioms"
-   ]
-  },
-  {
-   "cell_type": "code",
-   "execution_count": null,
-   "metadata": {},
-   "outputs": [],
-   "source": [
-    "subtractDef = Forall((a, b, c), Iff(Equals(subtract(c, b), a), Equals(Add(a, b), c)))"
    ]
   },
   {
