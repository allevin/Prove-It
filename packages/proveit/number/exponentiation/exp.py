--- conflicted
+++ resolved
@@ -327,12 +327,7 @@
         #print(exponent, base, exponent.asInt(),element, domain, len(element))
         if isLiteralInt(exponent):
             if exponent == zero:
-<<<<<<< HEAD
-                return exp_set_0.specialize({x:element, S:base},
-                                            assumptions=assumptions)
-=======
                 return exp_set_0.specialize({S:base}, assumptions=assumptions)
->>>>>>> 8aa055cf
             if len(element) != exponent.asInt():
                 raise ProofFailure(
                     elem_in_set, assumptions,
