{
 "cells": [
  {
   "cell_type": "markdown",
<<<<<<< HEAD
   "metadata": {
    "collapsed": true
   },
=======
   "metadata": {},
>>>>>>> 155890eb
   "source": [
    "Proof of <a class=\"ProveItLink\" href=\"../../../../_context_.ipynb\">proveit</a>.<a class=\"ProveItLink\" href=\"../../../_context_.ipynb\">number</a>.<a class=\"ProveItLink\" href=\"../../_context_.ipynb\">sets</a>.<a class=\"ProveItLink\" href=\"../_context_.ipynb\">integer</a>.<a class=\"ProveItLink\" href=\"../_theorems_.ipynb#successiveNats\">successiveNats</a> theorem\n",
    "========"
   ]
  },
  {
   "cell_type": "code",
<<<<<<< HEAD
   "execution_count": 1,
=======
   "execution_count": null,
>>>>>>> 155890eb
   "metadata": {},
   "outputs": [],
   "source": [
    "import proveit\n",
    "from proveit import defaults\n",
    "from proveit.number import zero, one\n",
    "from proveit.logic import InSet, NotInSet, Forall, And, Booleans\n",
    "from proveit.number import Naturals, Add\n",
    "from proveit import Operation\n",
    "from proveit._common_ import x, n, S, A, P, m\n",
    "from proveit.number.sets.integer._axioms_ import naturalsDef\n",
    "from proveit.number.sets.integer._theorems_ import zeroInNats, induction\n",
    "from proveit.logic.boolean.conjunction._theorems_ import andIfBoth\n",
    "context = proveit.Context('..') # the theorem's context is in the parent directory"
   ]
  },
  {
   "cell_type": "code",
<<<<<<< HEAD
   "execution_count": 2,
   "metadata": {},
   "outputs": [
    {
     "name": "stdout",
     "output_type": "stream",
     "text": [
      "Beginning proof of successiveNats\n",
      "Recorded 'presuming' information\n",
      "Presuming theorems in proveit.logic (except any that presume this theorem).\n",
      "Presuming previous theorem (applied transitively).\n"
     ]
    },
    {
     "data": {
      "text/html": [
       "<strong id=\"successiveNats\">successiveNats:</strong> <a class=\"ProveItLink\" href=\"../__pv_it/8e400090fb63f3b476d53594c4d61b8709839d170/expr.ipynb\"><img src=\"../__pv_it/8e400090fb63f3b476d53594c4d61b8709839d170/expr.png\" style=\"display:inline;vertical-align:middle;\" /></a><br>(see <a class=\"ProveItLink\" href=\"../__pv_it/8e400090fb63f3b476d53594c4d61b8709839d170/dependencies.ipynb\">dependencies</a>)<br>"
      ],
      "text/plain": [
       "successiveNats: forall_{n in Naturals} ((n + 1) in Naturals)"
      ]
     },
     "execution_count": 2,
     "metadata": {},
     "output_type": "execute_result"
    }
   ],
=======
   "execution_count": null,
   "metadata": {},
   "outputs": [],
>>>>>>> 155890eb
   "source": [
    "%proving successiveNats presuming [proveit.logic]"
   ]
  },
  {
   "cell_type": "code",
<<<<<<< HEAD
   "execution_count": 3,
   "metadata": {},
   "outputs": [
    {
     "data": {
      "text/html": [
       "<strong id=\"nPlusOne\">nPlusOne:</strong> <a class=\"ProveItLink\" href=\"../__pv_it/97008dbe76270e24662f0e9934b34d8a26faaf590/expr.ipynb\"><img src=\"../__pv_it/97008dbe76270e24662f0e9934b34d8a26faaf590/expr.png\" style=\"display:inline;vertical-align:middle;\" /></a><br>\n",
       "<strong id=\"nats\">nats:</strong> <a class=\"ProveItLink\" href=\"../__pv_it/4434d1ec6afb2b8deec87ded0866b923feb9d6e60/expr.ipynb\"><img src=\"../__pv_it/4434d1ec6afb2b8deec87ded0866b923feb9d6e60/expr.png\" style=\"display:inline;vertical-align:middle;\" /></a><br>"
      ],
      "text/plain": [
       "nPlusOne: n + 1\n",
       "nats: Naturals"
      ]
     },
     "execution_count": 3,
     "metadata": {},
     "output_type": "execute_result"
    }
   ],
   "source": [
    "nPlusOne, nats = successiveNats.instanceExpr.operands"
   ]
  },
  {
   "cell_type": "code",
   "execution_count": 4,
   "metadata": {
    "scrolled": true
   },
   "outputs": [
    {
     "data": {
      "text/html": [
       "<strong id=\"defaults.assumptions\">defaults.assumptions:</strong> <a class=\"ProveItLink\" href=\"../__pv_it/666df2326eb160e699697a00197e4e5a193ad3860/expr.ipynb\"><img src=\"../__pv_it/666df2326eb160e699697a00197e4e5a193ad3860/expr.png\" style=\"display:inline;vertical-align:middle;\" /></a><br>"
      ],
      "text/plain": [
       "defaults.assumptions: (n in Naturals)"
      ]
     },
     "execution_count": 4,
     "metadata": {},
     "output_type": "execute_result"
    }
   ],
   "source": [
    "defaults.assumptions = successiveNats.conditions"
   ]
  },
  {
   "cell_type": "code",
   "execution_count": 5,
   "metadata": {},
   "outputs": [
    {
     "data": {
      "text/html": [
       "<strong id=\"zInNat\">zInNat:</strong> <span style=\"font-size:20px;\"> &#x22A2;&nbsp;<a class=\"ProveItLink\" href=\"../__pv_it/932cd8f8b71e6c89cfa25891905ba91b5905cc6b0/expr.ipynb\"><img src=\"../__pv_it/932cd8f8b71e6c89cfa25891905ba91b5905cc6b0/expr.png\" style=\"display:inline;vertical-align:middle;\" /></a></span><br>"
      ],
      "text/plain": [
       "zInNat: |= (0 in Naturals) = TRUE"
      ]
     },
     "execution_count": 5,
     "metadata": {},
     "output_type": "execute_result"
    }
   ],
   "source": [
    "zInNat = zeroInNats.evaluation()"
   ]
  },
  {
   "cell_type": "code",
   "execution_count": 6,
   "metadata": {},
   "outputs": [
    {
     "data": {
      "text/html": [
       "<span style=\"font-size:20px;\"> &#x22A2;&nbsp;<a class=\"ProveItLink\" href=\"../__pv_it/ee3b010b656ce39b3e4c0e002f955d1a0de34dbe0/expr.ipynb\"><img src=\"../__pv_it/ee3b010b656ce39b3e4c0e002f955d1a0de34dbe0/expr.png\" style=\"display:inline;vertical-align:middle;\" /></a></span>"
      ],
      "text/plain": [
       "|= forall_{n} ((n in Naturals) = [forall_{S} (((0 in S) and [forall_{x in S} ((x + 1) in S)]) => (n in S))])"
      ]
     },
     "execution_count": 6,
     "metadata": {},
     "output_type": "execute_result"
    }
   ],
   "source": [
    "naturalsDef"
   ]
  },
  {
   "cell_type": "code",
   "execution_count": 7,
   "metadata": {},
   "outputs": [
    {
     "data": {
      "text/html": [
       "<strong id=\"spec_natDef_n\">spec_natDef_n:</strong> <span style=\"font-size:20px;\"> &#x22A2;&nbsp;<a class=\"ProveItLink\" href=\"../__pv_it/8ceef9575a7927c42b5dbae620bafc896ad004ea0/expr.ipynb\"><img src=\"../__pv_it/8ceef9575a7927c42b5dbae620bafc896ad004ea0/expr.png\" style=\"display:inline;vertical-align:middle;\" /></a></span><br>"
      ],
      "text/plain": [
       "spec_natDef_n: |= (n in Naturals) = [forall_{S} (((0 in S) and [forall_{x in S} ((x + 1) in S)]) => (n in S))]"
      ]
     },
     "execution_count": 7,
     "metadata": {},
     "output_type": "execute_result"
    }
   ],
   "source": [
    "spec_natDef_n = naturalsDef.specialize({n:n})"
   ]
  },
  {
   "cell_type": "code",
   "execution_count": 8,
   "metadata": {},
   "outputs": [
    {
     "data": {
      "text/html": [
       "<strong id=\"rhsN\">rhsN:</strong> <span style=\"font-size:20px;\"><a class=\"ProveItLink\" href=\"../__pv_it/fe51320ccf75fc72e4eb9bb0a308ad669aa2c6230/expr.ipynb\"><img src=\"../__pv_it/fe51320ccf75fc72e4eb9bb0a308ad669aa2c6230/expr.png\" style=\"display:inline;vertical-align:middle;\" /></a> &#x22A2;&nbsp;<a class=\"ProveItLink\" href=\"../__pv_it/fce5b10628f08ce062d8342edcc7f2007955255e0/expr.ipynb\"><img src=\"../__pv_it/fce5b10628f08ce062d8342edcc7f2007955255e0/expr.png\" style=\"display:inline;vertical-align:middle;\" /></a></span><br>"
      ],
      "text/plain": [
       "rhsN: {n in Naturals} |= forall_{S} (((0 in S) and [forall_{x in S} ((x + 1) in S)]) => (n in S))"
      ]
     },
     "execution_count": 8,
     "metadata": {},
     "output_type": "execute_result"
    }
   ],
   "source": [
    "rhsN = spec_natDef_n.deriveRightViaEquivalence()"
   ]
  },
  {
   "cell_type": "code",
   "execution_count": 9,
   "metadata": {},
   "outputs": [
    {
     "data": {
      "text/html": [
       "<strong id=\"rhsNspecS\">rhsNspecS:</strong> <span style=\"font-size:20px;\"><a class=\"ProveItLink\" href=\"../__pv_it/fe51320ccf75fc72e4eb9bb0a308ad669aa2c6230/expr.ipynb\"><img src=\"../__pv_it/fe51320ccf75fc72e4eb9bb0a308ad669aa2c6230/expr.png\" style=\"display:inline;vertical-align:middle;\" /></a> &#x22A2;&nbsp;<a class=\"ProveItLink\" href=\"../__pv_it/a45dbb07b8434a455de49a2ca30d52c421dd0d490/expr.ipynb\"><img src=\"../__pv_it/a45dbb07b8434a455de49a2ca30d52c421dd0d490/expr.png\" style=\"display:inline;vertical-align:middle;\" /></a></span><br>"
      ],
      "text/plain": [
       "rhsNspecS: {n in Naturals} |= ((0 in S) and [forall_{x in S} ((x + 1) in S)]) => (n in S)"
      ]
     },
     "execution_count": 9,
     "metadata": {},
     "output_type": "execute_result"
    }
   ],
   "source": [
    "rhsNspecS = rhsN.specialize({S:S})"
   ]
  },
  {
   "cell_type": "code",
   "execution_count": 10,
   "metadata": {},
   "outputs": [
    {
     "data": {
      "text/html": [
       "<strong id=\"spec_natDef_nPlus1\">spec_natDef_nPlus1:</strong> <span style=\"font-size:20px;\"> &#x22A2;&nbsp;<a class=\"ProveItLink\" href=\"../__pv_it/c07e383ea7ba075ad1a7e5b7cdae7382d78918d70/expr.ipynb\"><img src=\"../__pv_it/c07e383ea7ba075ad1a7e5b7cdae7382d78918d70/expr.png\" style=\"display:inline;vertical-align:middle;\" /></a></span><br>"
      ],
      "text/plain": [
       "spec_natDef_nPlus1: |= ((n + 1) in Naturals) = [forall_{S} (((0 in S) and [forall_{x in S} ((x + 1) in S)]) => ((n + 1) in S))]"
      ]
     },
     "execution_count": 10,
     "metadata": {},
     "output_type": "execute_result"
    }
   ],
   "source": [
    "spec_natDef_nPlus1 = naturalsDef.specialize({n:nPlusOne})"
   ]
  },
  {
   "cell_type": "code",
   "execution_count": 11,
   "metadata": {},
   "outputs": [
    {
     "data": {
      "text/html": [
       "<strong id=\"rhsNplus1\">rhsNplus1:</strong> <span style=\"font-size:20px;\"><a class=\"ProveItLink\" href=\"../__pv_it/7ec190f92e4b73fb4bce562cff20ef33bc4eae100/expr.ipynb\"><img src=\"../__pv_it/7ec190f92e4b73fb4bce562cff20ef33bc4eae100/expr.png\" style=\"display:inline;vertical-align:middle;\" /></a> &#x22A2;&nbsp;<a class=\"ProveItLink\" href=\"../__pv_it/3bc1c281ee709b44a60667164b66e008d0b617a30/expr.ipynb\"><img src=\"../__pv_it/3bc1c281ee709b44a60667164b66e008d0b617a30/expr.png\" style=\"display:inline;vertical-align:middle;\" /></a></span><br>"
      ],
      "text/plain": [
       "rhsNplus1: {(n + 1) in Naturals} |= forall_{S} (((0 in S) and [forall_{x in S} ((x + 1) in S)]) => ((n + 1) in S))"
      ]
     },
     "execution_count": 11,
     "metadata": {},
     "output_type": "execute_result"
    }
   ],
   "source": [
    "rhsNplus1 = spec_natDef_nPlus1.deriveRightViaEquivalence(assumptions = ((InSet(nPlusOne, Naturals),)))"
   ]
  },
  {
   "cell_type": "code",
   "execution_count": 12,
   "metadata": {},
   "outputs": [
    {
     "data": {
      "text/html": [
       "<strong id=\"spec_nPlus1\">spec_nPlus1:</strong> <span style=\"font-size:20px;\"><a class=\"ProveItLink\" href=\"../__pv_it/7ec190f92e4b73fb4bce562cff20ef33bc4eae100/expr.ipynb\"><img src=\"../__pv_it/7ec190f92e4b73fb4bce562cff20ef33bc4eae100/expr.png\" style=\"display:inline;vertical-align:middle;\" /></a> &#x22A2;&nbsp;<a class=\"ProveItLink\" href=\"../__pv_it/6bfc5a2b64fafaade3e64d16d4c39c66fb78f0dc0/expr.ipynb\"><img src=\"../__pv_it/6bfc5a2b64fafaade3e64d16d4c39c66fb78f0dc0/expr.png\" style=\"display:inline;vertical-align:middle;\" /></a></span><br>"
      ],
      "text/plain": [
       "spec_nPlus1: {(n + 1) in Naturals} |= ((0 in S) and [forall_{x in S} ((x + 1) in S)]) => ((n + 1) in S)"
      ]
     },
     "execution_count": 12,
     "metadata": {},
     "output_type": "execute_result"
    }
   ],
   "source": [
    "spec_nPlus1 = rhsNplus1.specialize({S:S}, assumptions = rhsNplus1.assumptions)"
   ]
  },
  {
   "cell_type": "code",
   "execution_count": 13,
   "metadata": {},
   "outputs": [
    {
     "data": {
      "text/html": [
       "<strong id=\"xplus1\">xplus1:</strong> <a class=\"ProveItLink\" href=\"../__pv_it/194af819806d50b75b5f8d57acbfabae960c3a3c0/expr.ipynb\"><img src=\"../__pv_it/194af819806d50b75b5f8d57acbfabae960c3a3c0/expr.png\" style=\"display:inline;vertical-align:middle;\" /></a><br>"
      ],
      "text/plain": [
       "xplus1: forall_{x in S} ((x + 1) in S)"
      ]
     },
     "execution_count": 13,
     "metadata": {},
     "output_type": "execute_result"
    }
   ],
   "source": [
    "xplus1 = spec_nPlus1.antecedent.operands[1]"
   ]
  },
  {
   "cell_type": "code",
   "execution_count": 14,
   "metadata": {
    "scrolled": true
   },
   "outputs": [
    {
     "data": {
      "text/html": [
       "<strong id=\"spec_xplus1\">spec_xplus1:</strong> <span style=\"font-size:20px;\"><a class=\"ProveItLink\" href=\"../__pv_it/bfe9c55f7ce24b055706289f04aa087108d4e8670/expr.ipynb\"><img src=\"../__pv_it/bfe9c55f7ce24b055706289f04aa087108d4e8670/expr.png\" style=\"display:inline;vertical-align:middle;\" /></a> &#x22A2;&nbsp;<a class=\"ProveItLink\" href=\"../__pv_it/5053c9248beb911b5896b7c73f78098d24f614200/expr.ipynb\"><img src=\"../__pv_it/5053c9248beb911b5896b7c73f78098d24f614200/expr.png\" style=\"display:inline;vertical-align:middle;\" /></a></span><br>"
      ],
      "text/plain": [
       "spec_xplus1: {(0 in S) and [forall_{x in S} ((x + 1) in S)] , n in Naturals} |= (n + 1) in S"
      ]
     },
     "execution_count": 14,
     "metadata": {},
     "output_type": "execute_result"
    }
   ],
   "source": [
    "spec_xplus1 = xplus1.specialize({x:n}, assumptions = [spec_nPlus1.antecedent, InSet(n,Naturals)])"
   ]
  },
  {
   "cell_type": "code",
   "execution_count": 15,
   "metadata": {},
   "outputs": [
    {
     "data": {
      "text/html": [
       "<span style=\"font-size:20px;\"><a class=\"ProveItLink\" href=\"../__pv_it/bfe9c55f7ce24b055706289f04aa087108d4e8670/expr.ipynb\"><img src=\"../__pv_it/bfe9c55f7ce24b055706289f04aa087108d4e8670/expr.png\" style=\"display:inline;vertical-align:middle;\" /></a> &#x22A2;&nbsp;<a class=\"ProveItLink\" href=\"../__pv_it/025c9c44158995bd345cfdefbb8fd30ed07ba2170/expr.ipynb\"><img src=\"../__pv_it/025c9c44158995bd345cfdefbb8fd30ed07ba2170/expr.png\" style=\"display:inline;vertical-align:middle;\" /></a></span>"
      ],
      "text/plain": [
       "{(0 in S) and [forall_{x in S} ((x + 1) in S)] , n in Naturals} |= ((n + 1) in S) = TRUE"
      ]
     },
     "execution_count": 15,
     "metadata": {},
     "output_type": "execute_result"
    }
   ],
   "source": [
    "spec_xplus1.evaluation()"
   ]
  },
  {
   "cell_type": "code",
   "execution_count": 16,
   "metadata": {},
   "outputs": [
    {
     "data": {
      "text/html": [
       "<span style=\"font-size:20px;\"><a class=\"ProveItLink\" href=\"../__pv_it/fe51320ccf75fc72e4eb9bb0a308ad669aa2c6230/expr.ipynb\"><img src=\"../__pv_it/fe51320ccf75fc72e4eb9bb0a308ad669aa2c6230/expr.png\" style=\"display:inline;vertical-align:middle;\" /></a> &#x22A2;&nbsp;<a class=\"ProveItLink\" href=\"../__pv_it/6bfc5a2b64fafaade3e64d16d4c39c66fb78f0dc0/expr.ipynb\"><img src=\"../__pv_it/6bfc5a2b64fafaade3e64d16d4c39c66fb78f0dc0/expr.png\" style=\"display:inline;vertical-align:middle;\" /></a></span>"
      ],
      "text/plain": [
       "{n in Naturals} |= ((0 in S) and [forall_{x in S} ((x + 1) in S)]) => ((n + 1) in S)"
      ]
     },
     "execution_count": 16,
     "metadata": {},
     "output_type": "execute_result"
    }
   ],
   "source": [
    "spec_xplus1.asImplication(spec_nPlus1.antecedent)"
   ]
  },
  {
   "cell_type": "code",
   "execution_count": 17,
   "metadata": {},
   "outputs": [
    {
     "data": {
      "text/html": [
       "<span style=\"font-size:20px;\"><a class=\"ProveItLink\" href=\"../__pv_it/fe51320ccf75fc72e4eb9bb0a308ad669aa2c6230/expr.ipynb\"><img src=\"../__pv_it/fe51320ccf75fc72e4eb9bb0a308ad669aa2c6230/expr.png\" style=\"display:inline;vertical-align:middle;\" /></a> &#x22A2;&nbsp;<a class=\"ProveItLink\" href=\"../__pv_it/a5255f7fc5a0ff03165d9e6b1132d7b5e860af290/expr.ipynb\"><img src=\"../__pv_it/a5255f7fc5a0ff03165d9e6b1132d7b5e860af290/expr.png\" style=\"display:inline;vertical-align:middle;\" /></a></span>"
      ],
      "text/plain": [
       "{n in Naturals} |= (n + 1) in Naturals"
      ]
     },
     "execution_count": 17,
     "metadata": {},
     "output_type": "execute_result"
    }
   ],
   "source": [
    "spec_natDef_nPlus1.deriveLeftViaEquivalence()"
   ]
  },
  {
   "cell_type": "code",
   "execution_count": 18,
   "metadata": {},
   "outputs": [
    {
     "data": {
      "text/html": [
       "<table><tr><th>&nbsp;</th><th>step type</th><th>requirements</th><th>statement</th></tr>\n",
       "<tr><td>0</td><td>generalizaton</td><td>1</td><td><span style=\"font-size:20px;\"> &#x22A2;&nbsp;<a class=\"ProveItLink\" href=\"../__pv_it/8e400090fb63f3b476d53594c4d61b8709839d170/expr.ipynb\"><img src=\"../__pv_it/8e400090fb63f3b476d53594c4d61b8709839d170/expr.png\" style=\"display:inline;vertical-align:middle;\" /></a></span></td></tr>\n",
       "<tr><td>1</td><td>specialization</td><td>2, 3, 4</td><td><span style=\"font-size:20px;\"><a class=\"ProveItLink\" href=\"../__pv_it/fe51320ccf75fc72e4eb9bb0a308ad669aa2c6230/expr.ipynb\"><img src=\"../__pv_it/fe51320ccf75fc72e4eb9bb0a308ad669aa2c6230/expr.png\" style=\"display:inline;vertical-align:middle;\" /></a> &#x22A2;&nbsp;<a class=\"ProveItLink\" href=\"../__pv_it/a5255f7fc5a0ff03165d9e6b1132d7b5e860af290/expr.ipynb\"><img src=\"../__pv_it/a5255f7fc5a0ff03165d9e6b1132d7b5e860af290/expr.png\" style=\"display:inline;vertical-align:middle;\" /></a></span></td></tr>\n",
       "<tr><td>&nbsp;</td><td colspan=4 style=\"text-align:left\"><span style=\"font-size:20px;\"><a class=\"ProveItLink\" href=\"../../../../__pv_it/6369c6c8083c513ca7161ace249642d040f9327d0/expr.ipynb\"><img src=\"../../../../__pv_it/6369c6c8083c513ca7161ace249642d040f9327d0/expr.png\" style=\"display:inline;vertical-align:middle;\" /></a> : <a class=\"ProveItLink\" href=\"../__pv_it/a5255f7fc5a0ff03165d9e6b1132d7b5e860af290/expr.ipynb\"><img src=\"../__pv_it/a5255f7fc5a0ff03165d9e6b1132d7b5e860af290/expr.png\" style=\"display:inline;vertical-align:middle;\" /></a>, <a class=\"ProveItLink\" href=\"../../../../__pv_it/98124f92e6e1fc3772af50ac63eaa1f5624776f20/expr.ipynb\"><img src=\"../../../../__pv_it/98124f92e6e1fc3772af50ac63eaa1f5624776f20/expr.png\" style=\"display:inline;vertical-align:middle;\" /></a> : <a class=\"ProveItLink\" href=\"../__pv_it/3bc1c281ee709b44a60667164b66e008d0b617a30/expr.ipynb\"><img src=\"../__pv_it/3bc1c281ee709b44a60667164b66e008d0b617a30/expr.png\" style=\"display:inline;vertical-align:middle;\" /></a></span></td></tr><tr><td>2</td><td>theorem</td><td></td><td><span style=\"font-size:20px;\"> &#x22A2;&nbsp;<a class=\"ProveItLink\" href=\"../../../../logic/equality/__pv_it/20e88ce75ad82ac426b1e24a0c22cab3a686b0da0/expr.ipynb\"><img src=\"../../../../logic/equality/__pv_it/20e88ce75ad82ac426b1e24a0c22cab3a686b0da0/expr.png\" style=\"display:inline;vertical-align:middle;\" /></a></span></td></tr>\n",
       "<tr><td>&nbsp;</td><td colspan=4 style-\"text-align:left\"><a class=\"ProveItLink\" href=\"../../../../logic/equality/_proofs_/lhsViaEquivalence.ipynb\">proveit.logic.equality.lhsViaEquivalence</a></td></tr><tr><td>3</td><td>generalizaton</td><td>5</td><td><span style=\"font-size:20px;\"><a class=\"ProveItLink\" href=\"../__pv_it/fe51320ccf75fc72e4eb9bb0a308ad669aa2c6230/expr.ipynb\"><img src=\"../__pv_it/fe51320ccf75fc72e4eb9bb0a308ad669aa2c6230/expr.png\" style=\"display:inline;vertical-align:middle;\" /></a> &#x22A2;&nbsp;<a class=\"ProveItLink\" href=\"../__pv_it/3bc1c281ee709b44a60667164b66e008d0b617a30/expr.ipynb\"><img src=\"../__pv_it/3bc1c281ee709b44a60667164b66e008d0b617a30/expr.png\" style=\"display:inline;vertical-align:middle;\" /></a></span></td></tr>\n",
       "<tr><td>4</td><td>specialization</td><td>16</td><td><span style=\"font-size:20px;\"> &#x22A2;&nbsp;<a class=\"ProveItLink\" href=\"../__pv_it/c07e383ea7ba075ad1a7e5b7cdae7382d78918d70/expr.ipynb\"><img src=\"../__pv_it/c07e383ea7ba075ad1a7e5b7cdae7382d78918d70/expr.png\" style=\"display:inline;vertical-align:middle;\" /></a></span></td></tr>\n",
       "<tr><td>&nbsp;</td><td colspan=4 style=\"text-align:left\"><span style=\"font-size:20px;\"><a class=\"ProveItLink\" href=\"../../../../__pv_it/39dbcd3ca0390345b51c6ef7785756419e2c14390/expr.ipynb\"><img src=\"../../../../__pv_it/39dbcd3ca0390345b51c6ef7785756419e2c14390/expr.png\" style=\"display:inline;vertical-align:middle;\" /></a> : <a class=\"ProveItLink\" href=\"../__pv_it/97008dbe76270e24662f0e9934b34d8a26faaf590/expr.ipynb\"><img src=\"../__pv_it/97008dbe76270e24662f0e9934b34d8a26faaf590/expr.png\" style=\"display:inline;vertical-align:middle;\" /></a></span></td></tr><tr><td>5</td><td>hypothetical reasoning</td><td>6</td><td><span style=\"font-size:20px;\"><a class=\"ProveItLink\" href=\"../__pv_it/fe51320ccf75fc72e4eb9bb0a308ad669aa2c6230/expr.ipynb\"><img src=\"../__pv_it/fe51320ccf75fc72e4eb9bb0a308ad669aa2c6230/expr.png\" style=\"display:inline;vertical-align:middle;\" /></a> &#x22A2;&nbsp;<a class=\"ProveItLink\" href=\"../__pv_it/6bfc5a2b64fafaade3e64d16d4c39c66fb78f0dc0/expr.ipynb\"><img src=\"../__pv_it/6bfc5a2b64fafaade3e64d16d4c39c66fb78f0dc0/expr.png\" style=\"display:inline;vertical-align:middle;\" /></a></span></td></tr>\n",
       "<tr><td>6</td><td>specialization</td><td>7, 8</td><td><span style=\"font-size:20px;\"><a class=\"ProveItLink\" href=\"../__pv_it/bfe9c55f7ce24b055706289f04aa087108d4e8670/expr.ipynb\"><img src=\"../__pv_it/bfe9c55f7ce24b055706289f04aa087108d4e8670/expr.png\" style=\"display:inline;vertical-align:middle;\" /></a> &#x22A2;&nbsp;<a class=\"ProveItLink\" href=\"../__pv_it/5053c9248beb911b5896b7c73f78098d24f614200/expr.ipynb\"><img src=\"../__pv_it/5053c9248beb911b5896b7c73f78098d24f614200/expr.png\" style=\"display:inline;vertical-align:middle;\" /></a></span></td></tr>\n",
       "<tr><td>&nbsp;</td><td colspan=4 style=\"text-align:left\"><span style=\"font-size:20px;\"><a class=\"ProveItLink\" href=\"../../../../__pv_it/530be409e3083890784cf1d7b28c9e67e90af9360/expr.ipynb\"><img src=\"../../../../__pv_it/530be409e3083890784cf1d7b28c9e67e90af9360/expr.png\" style=\"display:inline;vertical-align:middle;\" /></a> : <a class=\"ProveItLink\" href=\"../../../../__pv_it/39dbcd3ca0390345b51c6ef7785756419e2c14390/expr.ipynb\"><img src=\"../../../../__pv_it/39dbcd3ca0390345b51c6ef7785756419e2c14390/expr.png\" style=\"display:inline;vertical-align:middle;\" /></a></span></td></tr><tr><td>7</td><td>specialization</td><td>9, 11</td><td><span style=\"font-size:20px;\"><a class=\"ProveItLink\" href=\"../__pv_it/ca4d76d16b9b7e4aa378633b93437ee87b4cd9ed0/expr.ipynb\"><img src=\"../__pv_it/ca4d76d16b9b7e4aa378633b93437ee87b4cd9ed0/expr.png\" style=\"display:inline;vertical-align:middle;\" /></a> &#x22A2;&nbsp;<a class=\"ProveItLink\" href=\"../__pv_it/194af819806d50b75b5f8d57acbfabae960c3a3c0/expr.ipynb\"><img src=\"../__pv_it/194af819806d50b75b5f8d57acbfabae960c3a3c0/expr.png\" style=\"display:inline;vertical-align:middle;\" /></a></span></td></tr>\n",
       "<tr><td>&nbsp;</td><td colspan=4 style=\"text-align:left\"><span style=\"font-size:20px;\"><a class=\"ProveItLink\" href=\"../../../../__pv_it/2cbe72a7ad6f655694dd697106680215e8489b600/expr.ipynb\"><img src=\"../../../../__pv_it/2cbe72a7ad6f655694dd697106680215e8489b600/expr.png\" style=\"display:inline;vertical-align:middle;\" /></a> : <a class=\"ProveItLink\" href=\"../__pv_it/5dd321beabf1e63d97f364a511d41117fc76889b0/expr.ipynb\"><img src=\"../__pv_it/5dd321beabf1e63d97f364a511d41117fc76889b0/expr.png\" style=\"display:inline;vertical-align:middle;\" /></a>, <a class=\"ProveItLink\" href=\"../../../../__pv_it/077b2ff79244fb4582cbe22c6e3356fa92a52f2f0/expr.ipynb\"><img src=\"../../../../__pv_it/077b2ff79244fb4582cbe22c6e3356fa92a52f2f0/expr.png\" style=\"display:inline;vertical-align:middle;\" /></a> : <a class=\"ProveItLink\" href=\"../__pv_it/194af819806d50b75b5f8d57acbfabae960c3a3c0/expr.ipynb\"><img src=\"../__pv_it/194af819806d50b75b5f8d57acbfabae960c3a3c0/expr.png\" style=\"display:inline;vertical-align:middle;\" /></a></span></td></tr><tr><td>8</td><td>modus ponens</td><td>10, 11</td><td><span style=\"font-size:20px;\"><a class=\"ProveItLink\" href=\"../__pv_it/bfe9c55f7ce24b055706289f04aa087108d4e8670/expr.ipynb\"><img src=\"../__pv_it/bfe9c55f7ce24b055706289f04aa087108d4e8670/expr.png\" style=\"display:inline;vertical-align:middle;\" /></a> &#x22A2;&nbsp;<a class=\"ProveItLink\" href=\"../__pv_it/d5d90c80b47bb258e8ac945a563d7fb90193c1ec0/expr.ipynb\"><img src=\"../__pv_it/d5d90c80b47bb258e8ac945a563d7fb90193c1ec0/expr.png\" style=\"display:inline;vertical-align:middle;\" /></a></span></td></tr>\n",
       "<tr><td>9</td><td>theorem</td><td></td><td><span style=\"font-size:20px;\"> &#x22A2;&nbsp;<a class=\"ProveItLink\" href=\"../../../../logic/boolean/conjunction/__pv_it/cacedd51471fbbbbf687acfa7e76e99ae2041b550/expr.ipynb\"><img src=\"../../../../logic/boolean/conjunction/__pv_it/cacedd51471fbbbbf687acfa7e76e99ae2041b550/expr.png\" style=\"display:inline;vertical-align:middle;\" /></a></span></td></tr>\n",
       "<tr><td>&nbsp;</td><td colspan=4 style-\"text-align:left\"><a class=\"ProveItLink\" href=\"../../../../logic/boolean/conjunction/_proofs_/rightFromAnd.ipynb\">proveit.logic.boolean.conjunction.rightFromAnd</a></td></tr><tr><td>10</td><td>specialization</td><td>12</td><td><span style=\"font-size:20px;\"><a class=\"ProveItLink\" href=\"../__pv_it/fe51320ccf75fc72e4eb9bb0a308ad669aa2c6230/expr.ipynb\"><img src=\"../__pv_it/fe51320ccf75fc72e4eb9bb0a308ad669aa2c6230/expr.png\" style=\"display:inline;vertical-align:middle;\" /></a> &#x22A2;&nbsp;<a class=\"ProveItLink\" href=\"../__pv_it/a45dbb07b8434a455de49a2ca30d52c421dd0d490/expr.ipynb\"><img src=\"../__pv_it/a45dbb07b8434a455de49a2ca30d52c421dd0d490/expr.png\" style=\"display:inline;vertical-align:middle;\" /></a></span></td></tr>\n",
       "<tr><td>&nbsp;</td><td colspan=4 style=\"text-align:left\"><span style=\"font-size:20px;\"><a class=\"ProveItLink\" href=\"../../../../__pv_it/abeee18594afe51bfb1be95d9591fbba24ac53f30/expr.ipynb\"><img src=\"../../../../__pv_it/abeee18594afe51bfb1be95d9591fbba24ac53f30/expr.png\" style=\"display:inline;vertical-align:middle;\" /></a> : <a class=\"ProveItLink\" href=\"../../../../__pv_it/abeee18594afe51bfb1be95d9591fbba24ac53f30/expr.ipynb\"><img src=\"../../../../__pv_it/abeee18594afe51bfb1be95d9591fbba24ac53f30/expr.png\" style=\"display:inline;vertical-align:middle;\" /></a></span></td></tr><tr><td>11</td><td>assumption</td><td></td><td><span style=\"font-size:20px;\"><a class=\"ProveItLink\" href=\"../__pv_it/ca4d76d16b9b7e4aa378633b93437ee87b4cd9ed0/expr.ipynb\"><img src=\"../__pv_it/ca4d76d16b9b7e4aa378633b93437ee87b4cd9ed0/expr.png\" style=\"display:inline;vertical-align:middle;\" /></a> &#x22A2;&nbsp;<a class=\"ProveItLink\" href=\"../__pv_it/9930867f404c9ba2b46af0dd191b71ba0056c8ff0/expr.ipynb\"><img src=\"../__pv_it/9930867f404c9ba2b46af0dd191b71ba0056c8ff0/expr.png\" style=\"display:inline;vertical-align:middle;\" /></a></span></td></tr>\n",
       "<tr><td>12</td><td>specialization</td><td>13, 14, 15</td><td><span style=\"font-size:20px;\"><a class=\"ProveItLink\" href=\"../__pv_it/fe51320ccf75fc72e4eb9bb0a308ad669aa2c6230/expr.ipynb\"><img src=\"../__pv_it/fe51320ccf75fc72e4eb9bb0a308ad669aa2c6230/expr.png\" style=\"display:inline;vertical-align:middle;\" /></a> &#x22A2;&nbsp;<a class=\"ProveItLink\" href=\"../__pv_it/fce5b10628f08ce062d8342edcc7f2007955255e0/expr.ipynb\"><img src=\"../__pv_it/fce5b10628f08ce062d8342edcc7f2007955255e0/expr.png\" style=\"display:inline;vertical-align:middle;\" /></a></span></td></tr>\n",
       "<tr><td>&nbsp;</td><td colspan=4 style=\"text-align:left\"><span style=\"font-size:20px;\"><a class=\"ProveItLink\" href=\"../../../../__pv_it/6369c6c8083c513ca7161ace249642d040f9327d0/expr.ipynb\"><img src=\"../../../../__pv_it/6369c6c8083c513ca7161ace249642d040f9327d0/expr.png\" style=\"display:inline;vertical-align:middle;\" /></a> : <a class=\"ProveItLink\" href=\"../__pv_it/0aa9ef9a9d1be14695976d59d4413e57bf1941ef0/expr.ipynb\"><img src=\"../__pv_it/0aa9ef9a9d1be14695976d59d4413e57bf1941ef0/expr.png\" style=\"display:inline;vertical-align:middle;\" /></a>, <a class=\"ProveItLink\" href=\"../../../../__pv_it/98124f92e6e1fc3772af50ac63eaa1f5624776f20/expr.ipynb\"><img src=\"../../../../__pv_it/98124f92e6e1fc3772af50ac63eaa1f5624776f20/expr.png\" style=\"display:inline;vertical-align:middle;\" /></a> : <a class=\"ProveItLink\" href=\"../__pv_it/fce5b10628f08ce062d8342edcc7f2007955255e0/expr.ipynb\"><img src=\"../__pv_it/fce5b10628f08ce062d8342edcc7f2007955255e0/expr.png\" style=\"display:inline;vertical-align:middle;\" /></a></span></td></tr><tr><td>13</td><td>theorem</td><td></td><td><span style=\"font-size:20px;\"> &#x22A2;&nbsp;<a class=\"ProveItLink\" href=\"../../../../logic/equality/__pv_it/5519e736e5532a5ae5ff775c349b2696cf5476500/expr.ipynb\"><img src=\"../../../../logic/equality/__pv_it/5519e736e5532a5ae5ff775c349b2696cf5476500/expr.png\" style=\"display:inline;vertical-align:middle;\" /></a></span></td></tr>\n",
       "<tr><td>&nbsp;</td><td colspan=4 style-\"text-align:left\"><a class=\"ProveItLink\" href=\"../../../../logic/equality/_proofs_/rhsViaEquivalence.ipynb\">proveit.logic.equality.rhsViaEquivalence</a></td></tr><tr><td>14</td><td>assumption</td><td></td><td><span style=\"font-size:20px;\"><a class=\"ProveItLink\" href=\"../__pv_it/fe51320ccf75fc72e4eb9bb0a308ad669aa2c6230/expr.ipynb\"><img src=\"../__pv_it/fe51320ccf75fc72e4eb9bb0a308ad669aa2c6230/expr.png\" style=\"display:inline;vertical-align:middle;\" /></a> &#x22A2;&nbsp;<a class=\"ProveItLink\" href=\"../__pv_it/0aa9ef9a9d1be14695976d59d4413e57bf1941ef0/expr.ipynb\"><img src=\"../__pv_it/0aa9ef9a9d1be14695976d59d4413e57bf1941ef0/expr.png\" style=\"display:inline;vertical-align:middle;\" /></a></span></td></tr>\n",
       "<tr><td>15</td><td>specialization</td><td>16</td><td><span style=\"font-size:20px;\"> &#x22A2;&nbsp;<a class=\"ProveItLink\" href=\"../__pv_it/8ceef9575a7927c42b5dbae620bafc896ad004ea0/expr.ipynb\"><img src=\"../__pv_it/8ceef9575a7927c42b5dbae620bafc896ad004ea0/expr.png\" style=\"display:inline;vertical-align:middle;\" /></a></span></td></tr>\n",
       "<tr><td>&nbsp;</td><td colspan=4 style=\"text-align:left\"><span style=\"font-size:20px;\"><a class=\"ProveItLink\" href=\"../../../../__pv_it/39dbcd3ca0390345b51c6ef7785756419e2c14390/expr.ipynb\"><img src=\"../../../../__pv_it/39dbcd3ca0390345b51c6ef7785756419e2c14390/expr.png\" style=\"display:inline;vertical-align:middle;\" /></a> : <a class=\"ProveItLink\" href=\"../../../../__pv_it/39dbcd3ca0390345b51c6ef7785756419e2c14390/expr.ipynb\"><img src=\"../../../../__pv_it/39dbcd3ca0390345b51c6ef7785756419e2c14390/expr.png\" style=\"display:inline;vertical-align:middle;\" /></a></span></td></tr><tr><td>16</td><td>axiom</td><td></td><td><span style=\"font-size:20px;\"> &#x22A2;&nbsp;<a class=\"ProveItLink\" href=\"../__pv_it/ee3b010b656ce39b3e4c0e002f955d1a0de34dbe0/expr.ipynb\"><img src=\"../__pv_it/ee3b010b656ce39b3e4c0e002f955d1a0de34dbe0/expr.png\" style=\"display:inline;vertical-align:middle;\" /></a></span></td></tr>\n",
       "<tr><td>&nbsp;</td><td colspan=4 style-\"text-align:left\"><a class=\"ProveItLink\" href=\"../_axioms_.ipynb#naturalsDef\">proveit.number.sets.integer.naturalsDef</a></td></tr></table>"
      ],
      "text/plain": [
       "\tstep type\trequirements\tstatement\n",
       "0\tgeneralizaton\t1\t|= forall_{n in Naturals} ((n + 1) in Naturals)\n",
       "1\tspecialization\t2, 3, 4\t{n in Naturals} |= (n + 1) in Naturals\n",
       "\tP : (n + 1) in Naturals, Q : forall_{S} (((0 in S) and [forall_{x in S} ((x + 1) in S)]) => ((n + 1) in S))\n",
       "2\ttheorem\t\t|= forall_{P, Q | Q , P = Q} P\n",
       "\tproveit.logic.equality.lhsViaEquivalence\n",
       "3\tgeneralizaton\t5\t{n in Naturals} |= forall_{S} (((0 in S) and [forall_{x in S} ((x + 1) in S)]) => ((n + 1) in S))\n",
       "4\tspecialization\t16\t|= ((n + 1) in Naturals) = [forall_{S} (((0 in S) and [forall_{x in S} ((x + 1) in S)]) => ((n + 1) in S))]\n",
       "\tn : n + 1\n",
       "5\thypothetical reasoning\t6\t{n in Naturals} |= ((0 in S) and [forall_{x in S} ((x + 1) in S)]) => ((n + 1) in S)\n",
       "6\tspecialization\t7, 8\t{(0 in S) and [forall_{x in S} ((x + 1) in S)] , n in Naturals} |= (n + 1) in S\n",
       "\tx : n\n",
       "7\tspecialization\t9, 11\t{(0 in S) and [forall_{x in S} ((x + 1) in S)]} |= forall_{x in S} ((x + 1) in S)\n",
       "\tA : 0 in S, B : forall_{x in S} ((x + 1) in S)\n",
       "8\tmodus ponens\t10, 11\t{(0 in S) and [forall_{x in S} ((x + 1) in S)] , n in Naturals} |= n in S\n",
       "9\ttheorem\t\t|= forall_{A, B | A and B} B\n",
       "\tproveit.logic.boolean.conjunction.rightFromAnd\n",
       "10\tspecialization\t12\t{n in Naturals} |= ((0 in S) and [forall_{x in S} ((x + 1) in S)]) => (n in S)\n",
       "\tS : S\n",
       "11\tassumption\t\t{(0 in S) and [forall_{x in S} ((x + 1) in S)]} |= (0 in S) and [forall_{x in S} ((x + 1) in S)]\n",
       "12\tspecialization\t13, 14, 15\t{n in Naturals} |= forall_{S} (((0 in S) and [forall_{x in S} ((x + 1) in S)]) => (n in S))\n",
       "\tP : n in Naturals, Q : forall_{S} (((0 in S) and [forall_{x in S} ((x + 1) in S)]) => (n in S))\n",
       "13\ttheorem\t\t|= forall_{P, Q | P , P = Q} Q\n",
       "\tproveit.logic.equality.rhsViaEquivalence\n",
       "14\tassumption\t\t{n in Naturals} |= n in Naturals\n",
       "15\tspecialization\t16\t|= (n in Naturals) = [forall_{S} (((0 in S) and [forall_{x in S} ((x + 1) in S)]) => (n in S))]\n",
       "\tn : n\n",
       "16\taxiom\t\t|= forall_{n} ((n in Naturals) = [forall_{S} (((0 in S) and [forall_{x in S} ((x + 1) in S)]) => (n in S))])\n",
       "\tproveit.number.sets.integer.naturalsDef"
      ]
     },
     "execution_count": 18,
     "metadata": {},
     "output_type": "execute_result"
    }
   ],
   "source": [
    "%qed"
   ]
  },
  {
   "cell_type": "code",
   "execution_count": null,
   "metadata": {},
   "outputs": [],
   "source": []
  },
  {
   "cell_type": "code",
=======
>>>>>>> 155890eb
   "execution_count": null,
   "metadata": {},
   "outputs": [],
   "source": []
  }
 ],
 "metadata": {
  "kernelspec": {
   "display_name": "Python 3",
   "language": "python",
   "name": "python3"
<<<<<<< HEAD
  },
  "language_info": {
   "codemirror_mode": {
    "name": "ipython",
    "version": 3
   },
   "file_extension": ".py",
   "mimetype": "text/x-python",
   "name": "python",
   "nbconvert_exporter": "python",
   "pygments_lexer": "ipython3",
   "version": "3.7.3"
=======
>>>>>>> 155890eb
  }
 },
 "nbformat": 4,
 "nbformat_minor": 1
}<|MERGE_RESOLUTION|>--- conflicted
+++ resolved
@@ -2,13 +2,7 @@
  "cells": [
   {
    "cell_type": "markdown",
-<<<<<<< HEAD
-   "metadata": {
-    "collapsed": true
-   },
-=======
-   "metadata": {},
->>>>>>> 155890eb
+   "metadata": {},
    "source": [
     "Proof of <a class=\"ProveItLink\" href=\"../../../../_context_.ipynb\">proveit</a>.<a class=\"ProveItLink\" href=\"../../../_context_.ipynb\">number</a>.<a class=\"ProveItLink\" href=\"../../_context_.ipynb\">sets</a>.<a class=\"ProveItLink\" href=\"../_context_.ipynb\">integer</a>.<a class=\"ProveItLink\" href=\"../_theorems_.ipynb#successiveNats\">successiveNats</a> theorem\n",
     "========"
@@ -16,11 +10,7 @@
   },
   {
    "cell_type": "code",
-<<<<<<< HEAD
-   "execution_count": 1,
-=======
-   "execution_count": null,
->>>>>>> 155890eb
+   "execution_count": null,
    "metadata": {},
    "outputs": [],
    "source": [
@@ -39,460 +29,153 @@
   },
   {
    "cell_type": "code",
-<<<<<<< HEAD
-   "execution_count": 2,
-   "metadata": {},
-   "outputs": [
-    {
-     "name": "stdout",
-     "output_type": "stream",
-     "text": [
-      "Beginning proof of successiveNats\n",
-      "Recorded 'presuming' information\n",
-      "Presuming theorems in proveit.logic (except any that presume this theorem).\n",
-      "Presuming previous theorem (applied transitively).\n"
-     ]
-    },
-    {
-     "data": {
-      "text/html": [
-       "<strong id=\"successiveNats\">successiveNats:</strong> <a class=\"ProveItLink\" href=\"../__pv_it/8e400090fb63f3b476d53594c4d61b8709839d170/expr.ipynb\"><img src=\"../__pv_it/8e400090fb63f3b476d53594c4d61b8709839d170/expr.png\" style=\"display:inline;vertical-align:middle;\" /></a><br>(see <a class=\"ProveItLink\" href=\"../__pv_it/8e400090fb63f3b476d53594c4d61b8709839d170/dependencies.ipynb\">dependencies</a>)<br>"
-      ],
-      "text/plain": [
-       "successiveNats: forall_{n in Naturals} ((n + 1) in Naturals)"
-      ]
-     },
-     "execution_count": 2,
-     "metadata": {},
-     "output_type": "execute_result"
-    }
-   ],
-=======
-   "execution_count": null,
-   "metadata": {},
-   "outputs": [],
->>>>>>> 155890eb
+   "execution_count": null,
+   "metadata": {},
+   "outputs": [],
    "source": [
     "%proving successiveNats presuming [proveit.logic]"
    ]
   },
   {
    "cell_type": "code",
-<<<<<<< HEAD
-   "execution_count": 3,
-   "metadata": {},
-   "outputs": [
-    {
-     "data": {
-      "text/html": [
-       "<strong id=\"nPlusOne\">nPlusOne:</strong> <a class=\"ProveItLink\" href=\"../__pv_it/97008dbe76270e24662f0e9934b34d8a26faaf590/expr.ipynb\"><img src=\"../__pv_it/97008dbe76270e24662f0e9934b34d8a26faaf590/expr.png\" style=\"display:inline;vertical-align:middle;\" /></a><br>\n",
-       "<strong id=\"nats\">nats:</strong> <a class=\"ProveItLink\" href=\"../__pv_it/4434d1ec6afb2b8deec87ded0866b923feb9d6e60/expr.ipynb\"><img src=\"../__pv_it/4434d1ec6afb2b8deec87ded0866b923feb9d6e60/expr.png\" style=\"display:inline;vertical-align:middle;\" /></a><br>"
-      ],
-      "text/plain": [
-       "nPlusOne: n + 1\n",
-       "nats: Naturals"
-      ]
-     },
-     "execution_count": 3,
-     "metadata": {},
-     "output_type": "execute_result"
-    }
-   ],
+   "execution_count": null,
+   "metadata": {},
+   "outputs": [],
    "source": [
     "nPlusOne, nats = successiveNats.instanceExpr.operands"
    ]
   },
   {
    "cell_type": "code",
-   "execution_count": 4,
-   "metadata": {
-    "scrolled": true
-   },
-   "outputs": [
-    {
-     "data": {
-      "text/html": [
-       "<strong id=\"defaults.assumptions\">defaults.assumptions:</strong> <a class=\"ProveItLink\" href=\"../__pv_it/666df2326eb160e699697a00197e4e5a193ad3860/expr.ipynb\"><img src=\"../__pv_it/666df2326eb160e699697a00197e4e5a193ad3860/expr.png\" style=\"display:inline;vertical-align:middle;\" /></a><br>"
-      ],
-      "text/plain": [
-       "defaults.assumptions: (n in Naturals)"
-      ]
-     },
-     "execution_count": 4,
-     "metadata": {},
-     "output_type": "execute_result"
-    }
-   ],
+   "execution_count": null,
+   "metadata": {},
+   "outputs": [],
    "source": [
     "defaults.assumptions = successiveNats.conditions"
    ]
   },
   {
    "cell_type": "code",
-   "execution_count": 5,
-   "metadata": {},
-   "outputs": [
-    {
-     "data": {
-      "text/html": [
-       "<strong id=\"zInNat\">zInNat:</strong> <span style=\"font-size:20px;\"> &#x22A2;&nbsp;<a class=\"ProveItLink\" href=\"../__pv_it/932cd8f8b71e6c89cfa25891905ba91b5905cc6b0/expr.ipynb\"><img src=\"../__pv_it/932cd8f8b71e6c89cfa25891905ba91b5905cc6b0/expr.png\" style=\"display:inline;vertical-align:middle;\" /></a></span><br>"
-      ],
-      "text/plain": [
-       "zInNat: |= (0 in Naturals) = TRUE"
-      ]
-     },
-     "execution_count": 5,
-     "metadata": {},
-     "output_type": "execute_result"
-    }
-   ],
+   "execution_count": null,
+   "metadata": {},
+   "outputs": [],
    "source": [
     "zInNat = zeroInNats.evaluation()"
    ]
   },
   {
    "cell_type": "code",
-   "execution_count": 6,
-   "metadata": {},
-   "outputs": [
-    {
-     "data": {
-      "text/html": [
-       "<span style=\"font-size:20px;\"> &#x22A2;&nbsp;<a class=\"ProveItLink\" href=\"../__pv_it/ee3b010b656ce39b3e4c0e002f955d1a0de34dbe0/expr.ipynb\"><img src=\"../__pv_it/ee3b010b656ce39b3e4c0e002f955d1a0de34dbe0/expr.png\" style=\"display:inline;vertical-align:middle;\" /></a></span>"
-      ],
-      "text/plain": [
-       "|= forall_{n} ((n in Naturals) = [forall_{S} (((0 in S) and [forall_{x in S} ((x + 1) in S)]) => (n in S))])"
-      ]
-     },
-     "execution_count": 6,
-     "metadata": {},
-     "output_type": "execute_result"
-    }
-   ],
+   "execution_count": null,
+   "metadata": {},
+   "outputs": [],
    "source": [
     "naturalsDef"
    ]
   },
   {
    "cell_type": "code",
-   "execution_count": 7,
-   "metadata": {},
-   "outputs": [
-    {
-     "data": {
-      "text/html": [
-       "<strong id=\"spec_natDef_n\">spec_natDef_n:</strong> <span style=\"font-size:20px;\"> &#x22A2;&nbsp;<a class=\"ProveItLink\" href=\"../__pv_it/8ceef9575a7927c42b5dbae620bafc896ad004ea0/expr.ipynb\"><img src=\"../__pv_it/8ceef9575a7927c42b5dbae620bafc896ad004ea0/expr.png\" style=\"display:inline;vertical-align:middle;\" /></a></span><br>"
-      ],
-      "text/plain": [
-       "spec_natDef_n: |= (n in Naturals) = [forall_{S} (((0 in S) and [forall_{x in S} ((x + 1) in S)]) => (n in S))]"
-      ]
-     },
-     "execution_count": 7,
-     "metadata": {},
-     "output_type": "execute_result"
-    }
-   ],
+   "execution_count": null,
+   "metadata": {},
+   "outputs": [],
    "source": [
     "spec_natDef_n = naturalsDef.specialize({n:n})"
    ]
   },
   {
    "cell_type": "code",
-   "execution_count": 8,
-   "metadata": {},
-   "outputs": [
-    {
-     "data": {
-      "text/html": [
-       "<strong id=\"rhsN\">rhsN:</strong> <span style=\"font-size:20px;\"><a class=\"ProveItLink\" href=\"../__pv_it/fe51320ccf75fc72e4eb9bb0a308ad669aa2c6230/expr.ipynb\"><img src=\"../__pv_it/fe51320ccf75fc72e4eb9bb0a308ad669aa2c6230/expr.png\" style=\"display:inline;vertical-align:middle;\" /></a> &#x22A2;&nbsp;<a class=\"ProveItLink\" href=\"../__pv_it/fce5b10628f08ce062d8342edcc7f2007955255e0/expr.ipynb\"><img src=\"../__pv_it/fce5b10628f08ce062d8342edcc7f2007955255e0/expr.png\" style=\"display:inline;vertical-align:middle;\" /></a></span><br>"
-      ],
-      "text/plain": [
-       "rhsN: {n in Naturals} |= forall_{S} (((0 in S) and [forall_{x in S} ((x + 1) in S)]) => (n in S))"
-      ]
-     },
-     "execution_count": 8,
-     "metadata": {},
-     "output_type": "execute_result"
-    }
-   ],
+   "execution_count": null,
+   "metadata": {},
+   "outputs": [],
    "source": [
     "rhsN = spec_natDef_n.deriveRightViaEquivalence()"
    ]
   },
   {
    "cell_type": "code",
-   "execution_count": 9,
-   "metadata": {},
-   "outputs": [
-    {
-     "data": {
-      "text/html": [
-       "<strong id=\"rhsNspecS\">rhsNspecS:</strong> <span style=\"font-size:20px;\"><a class=\"ProveItLink\" href=\"../__pv_it/fe51320ccf75fc72e4eb9bb0a308ad669aa2c6230/expr.ipynb\"><img src=\"../__pv_it/fe51320ccf75fc72e4eb9bb0a308ad669aa2c6230/expr.png\" style=\"display:inline;vertical-align:middle;\" /></a> &#x22A2;&nbsp;<a class=\"ProveItLink\" href=\"../__pv_it/a45dbb07b8434a455de49a2ca30d52c421dd0d490/expr.ipynb\"><img src=\"../__pv_it/a45dbb07b8434a455de49a2ca30d52c421dd0d490/expr.png\" style=\"display:inline;vertical-align:middle;\" /></a></span><br>"
-      ],
-      "text/plain": [
-       "rhsNspecS: {n in Naturals} |= ((0 in S) and [forall_{x in S} ((x + 1) in S)]) => (n in S)"
-      ]
-     },
-     "execution_count": 9,
-     "metadata": {},
-     "output_type": "execute_result"
-    }
-   ],
+   "execution_count": null,
+   "metadata": {},
+   "outputs": [],
    "source": [
     "rhsNspecS = rhsN.specialize({S:S})"
    ]
   },
   {
    "cell_type": "code",
-   "execution_count": 10,
-   "metadata": {},
-   "outputs": [
-    {
-     "data": {
-      "text/html": [
-       "<strong id=\"spec_natDef_nPlus1\">spec_natDef_nPlus1:</strong> <span style=\"font-size:20px;\"> &#x22A2;&nbsp;<a class=\"ProveItLink\" href=\"../__pv_it/c07e383ea7ba075ad1a7e5b7cdae7382d78918d70/expr.ipynb\"><img src=\"../__pv_it/c07e383ea7ba075ad1a7e5b7cdae7382d78918d70/expr.png\" style=\"display:inline;vertical-align:middle;\" /></a></span><br>"
-      ],
-      "text/plain": [
-       "spec_natDef_nPlus1: |= ((n + 1) in Naturals) = [forall_{S} (((0 in S) and [forall_{x in S} ((x + 1) in S)]) => ((n + 1) in S))]"
-      ]
-     },
-     "execution_count": 10,
-     "metadata": {},
-     "output_type": "execute_result"
-    }
-   ],
+   "execution_count": null,
+   "metadata": {},
+   "outputs": [],
    "source": [
     "spec_natDef_nPlus1 = naturalsDef.specialize({n:nPlusOne})"
    ]
   },
   {
    "cell_type": "code",
-   "execution_count": 11,
-   "metadata": {},
-   "outputs": [
-    {
-     "data": {
-      "text/html": [
-       "<strong id=\"rhsNplus1\">rhsNplus1:</strong> <span style=\"font-size:20px;\"><a class=\"ProveItLink\" href=\"../__pv_it/7ec190f92e4b73fb4bce562cff20ef33bc4eae100/expr.ipynb\"><img src=\"../__pv_it/7ec190f92e4b73fb4bce562cff20ef33bc4eae100/expr.png\" style=\"display:inline;vertical-align:middle;\" /></a> &#x22A2;&nbsp;<a class=\"ProveItLink\" href=\"../__pv_it/3bc1c281ee709b44a60667164b66e008d0b617a30/expr.ipynb\"><img src=\"../__pv_it/3bc1c281ee709b44a60667164b66e008d0b617a30/expr.png\" style=\"display:inline;vertical-align:middle;\" /></a></span><br>"
-      ],
-      "text/plain": [
-       "rhsNplus1: {(n + 1) in Naturals} |= forall_{S} (((0 in S) and [forall_{x in S} ((x + 1) in S)]) => ((n + 1) in S))"
-      ]
-     },
-     "execution_count": 11,
-     "metadata": {},
-     "output_type": "execute_result"
-    }
-   ],
+   "execution_count": null,
+   "metadata": {},
+   "outputs": [],
    "source": [
     "rhsNplus1 = spec_natDef_nPlus1.deriveRightViaEquivalence(assumptions = ((InSet(nPlusOne, Naturals),)))"
    ]
   },
   {
    "cell_type": "code",
-   "execution_count": 12,
-   "metadata": {},
-   "outputs": [
-    {
-     "data": {
-      "text/html": [
-       "<strong id=\"spec_nPlus1\">spec_nPlus1:</strong> <span style=\"font-size:20px;\"><a class=\"ProveItLink\" href=\"../__pv_it/7ec190f92e4b73fb4bce562cff20ef33bc4eae100/expr.ipynb\"><img src=\"../__pv_it/7ec190f92e4b73fb4bce562cff20ef33bc4eae100/expr.png\" style=\"display:inline;vertical-align:middle;\" /></a> &#x22A2;&nbsp;<a class=\"ProveItLink\" href=\"../__pv_it/6bfc5a2b64fafaade3e64d16d4c39c66fb78f0dc0/expr.ipynb\"><img src=\"../__pv_it/6bfc5a2b64fafaade3e64d16d4c39c66fb78f0dc0/expr.png\" style=\"display:inline;vertical-align:middle;\" /></a></span><br>"
-      ],
-      "text/plain": [
-       "spec_nPlus1: {(n + 1) in Naturals} |= ((0 in S) and [forall_{x in S} ((x + 1) in S)]) => ((n + 1) in S)"
-      ]
-     },
-     "execution_count": 12,
-     "metadata": {},
-     "output_type": "execute_result"
-    }
-   ],
+   "execution_count": null,
+   "metadata": {},
+   "outputs": [],
    "source": [
     "spec_nPlus1 = rhsNplus1.specialize({S:S}, assumptions = rhsNplus1.assumptions)"
    ]
   },
   {
    "cell_type": "code",
-   "execution_count": 13,
-   "metadata": {},
-   "outputs": [
-    {
-     "data": {
-      "text/html": [
-       "<strong id=\"xplus1\">xplus1:</strong> <a class=\"ProveItLink\" href=\"../__pv_it/194af819806d50b75b5f8d57acbfabae960c3a3c0/expr.ipynb\"><img src=\"../__pv_it/194af819806d50b75b5f8d57acbfabae960c3a3c0/expr.png\" style=\"display:inline;vertical-align:middle;\" /></a><br>"
-      ],
-      "text/plain": [
-       "xplus1: forall_{x in S} ((x + 1) in S)"
-      ]
-     },
-     "execution_count": 13,
-     "metadata": {},
-     "output_type": "execute_result"
-    }
-   ],
+   "execution_count": null,
+   "metadata": {},
+   "outputs": [],
    "source": [
     "xplus1 = spec_nPlus1.antecedent.operands[1]"
    ]
   },
   {
    "cell_type": "code",
-   "execution_count": 14,
-   "metadata": {
-    "scrolled": true
-   },
-   "outputs": [
-    {
-     "data": {
-      "text/html": [
-       "<strong id=\"spec_xplus1\">spec_xplus1:</strong> <span style=\"font-size:20px;\"><a class=\"ProveItLink\" href=\"../__pv_it/bfe9c55f7ce24b055706289f04aa087108d4e8670/expr.ipynb\"><img src=\"../__pv_it/bfe9c55f7ce24b055706289f04aa087108d4e8670/expr.png\" style=\"display:inline;vertical-align:middle;\" /></a> &#x22A2;&nbsp;<a class=\"ProveItLink\" href=\"../__pv_it/5053c9248beb911b5896b7c73f78098d24f614200/expr.ipynb\"><img src=\"../__pv_it/5053c9248beb911b5896b7c73f78098d24f614200/expr.png\" style=\"display:inline;vertical-align:middle;\" /></a></span><br>"
-      ],
-      "text/plain": [
-       "spec_xplus1: {(0 in S) and [forall_{x in S} ((x + 1) in S)] , n in Naturals} |= (n + 1) in S"
-      ]
-     },
-     "execution_count": 14,
-     "metadata": {},
-     "output_type": "execute_result"
-    }
-   ],
+   "execution_count": null,
+   "metadata": {},
+   "outputs": [],
    "source": [
     "spec_xplus1 = xplus1.specialize({x:n}, assumptions = [spec_nPlus1.antecedent, InSet(n,Naturals)])"
    ]
   },
   {
    "cell_type": "code",
-   "execution_count": 15,
-   "metadata": {},
-   "outputs": [
-    {
-     "data": {
-      "text/html": [
-       "<span style=\"font-size:20px;\"><a class=\"ProveItLink\" href=\"../__pv_it/bfe9c55f7ce24b055706289f04aa087108d4e8670/expr.ipynb\"><img src=\"../__pv_it/bfe9c55f7ce24b055706289f04aa087108d4e8670/expr.png\" style=\"display:inline;vertical-align:middle;\" /></a> &#x22A2;&nbsp;<a class=\"ProveItLink\" href=\"../__pv_it/025c9c44158995bd345cfdefbb8fd30ed07ba2170/expr.ipynb\"><img src=\"../__pv_it/025c9c44158995bd345cfdefbb8fd30ed07ba2170/expr.png\" style=\"display:inline;vertical-align:middle;\" /></a></span>"
-      ],
-      "text/plain": [
-       "{(0 in S) and [forall_{x in S} ((x + 1) in S)] , n in Naturals} |= ((n + 1) in S) = TRUE"
-      ]
-     },
-     "execution_count": 15,
-     "metadata": {},
-     "output_type": "execute_result"
-    }
-   ],
+   "execution_count": null,
+   "metadata": {},
+   "outputs": [],
    "source": [
     "spec_xplus1.evaluation()"
    ]
   },
   {
    "cell_type": "code",
-   "execution_count": 16,
-   "metadata": {},
-   "outputs": [
-    {
-     "data": {
-      "text/html": [
-       "<span style=\"font-size:20px;\"><a class=\"ProveItLink\" href=\"../__pv_it/fe51320ccf75fc72e4eb9bb0a308ad669aa2c6230/expr.ipynb\"><img src=\"../__pv_it/fe51320ccf75fc72e4eb9bb0a308ad669aa2c6230/expr.png\" style=\"display:inline;vertical-align:middle;\" /></a> &#x22A2;&nbsp;<a class=\"ProveItLink\" href=\"../__pv_it/6bfc5a2b64fafaade3e64d16d4c39c66fb78f0dc0/expr.ipynb\"><img src=\"../__pv_it/6bfc5a2b64fafaade3e64d16d4c39c66fb78f0dc0/expr.png\" style=\"display:inline;vertical-align:middle;\" /></a></span>"
-      ],
-      "text/plain": [
-       "{n in Naturals} |= ((0 in S) and [forall_{x in S} ((x + 1) in S)]) => ((n + 1) in S)"
-      ]
-     },
-     "execution_count": 16,
-     "metadata": {},
-     "output_type": "execute_result"
-    }
-   ],
+   "execution_count": null,
+   "metadata": {},
+   "outputs": [],
    "source": [
     "spec_xplus1.asImplication(spec_nPlus1.antecedent)"
    ]
   },
   {
    "cell_type": "code",
-   "execution_count": 17,
-   "metadata": {},
-   "outputs": [
-    {
-     "data": {
-      "text/html": [
-       "<span style=\"font-size:20px;\"><a class=\"ProveItLink\" href=\"../__pv_it/fe51320ccf75fc72e4eb9bb0a308ad669aa2c6230/expr.ipynb\"><img src=\"../__pv_it/fe51320ccf75fc72e4eb9bb0a308ad669aa2c6230/expr.png\" style=\"display:inline;vertical-align:middle;\" /></a> &#x22A2;&nbsp;<a class=\"ProveItLink\" href=\"../__pv_it/a5255f7fc5a0ff03165d9e6b1132d7b5e860af290/expr.ipynb\"><img src=\"../__pv_it/a5255f7fc5a0ff03165d9e6b1132d7b5e860af290/expr.png\" style=\"display:inline;vertical-align:middle;\" /></a></span>"
-      ],
-      "text/plain": [
-       "{n in Naturals} |= (n + 1) in Naturals"
-      ]
-     },
-     "execution_count": 17,
-     "metadata": {},
-     "output_type": "execute_result"
-    }
-   ],
+   "execution_count": null,
+   "metadata": {},
+   "outputs": [],
    "source": [
     "spec_natDef_nPlus1.deriveLeftViaEquivalence()"
    ]
   },
   {
    "cell_type": "code",
-   "execution_count": 18,
-   "metadata": {},
-   "outputs": [
-    {
-     "data": {
-      "text/html": [
-       "<table><tr><th>&nbsp;</th><th>step type</th><th>requirements</th><th>statement</th></tr>\n",
-       "<tr><td>0</td><td>generalizaton</td><td>1</td><td><span style=\"font-size:20px;\"> &#x22A2;&nbsp;<a class=\"ProveItLink\" href=\"../__pv_it/8e400090fb63f3b476d53594c4d61b8709839d170/expr.ipynb\"><img src=\"../__pv_it/8e400090fb63f3b476d53594c4d61b8709839d170/expr.png\" style=\"display:inline;vertical-align:middle;\" /></a></span></td></tr>\n",
-       "<tr><td>1</td><td>specialization</td><td>2, 3, 4</td><td><span style=\"font-size:20px;\"><a class=\"ProveItLink\" href=\"../__pv_it/fe51320ccf75fc72e4eb9bb0a308ad669aa2c6230/expr.ipynb\"><img src=\"../__pv_it/fe51320ccf75fc72e4eb9bb0a308ad669aa2c6230/expr.png\" style=\"display:inline;vertical-align:middle;\" /></a> &#x22A2;&nbsp;<a class=\"ProveItLink\" href=\"../__pv_it/a5255f7fc5a0ff03165d9e6b1132d7b5e860af290/expr.ipynb\"><img src=\"../__pv_it/a5255f7fc5a0ff03165d9e6b1132d7b5e860af290/expr.png\" style=\"display:inline;vertical-align:middle;\" /></a></span></td></tr>\n",
-       "<tr><td>&nbsp;</td><td colspan=4 style=\"text-align:left\"><span style=\"font-size:20px;\"><a class=\"ProveItLink\" href=\"../../../../__pv_it/6369c6c8083c513ca7161ace249642d040f9327d0/expr.ipynb\"><img src=\"../../../../__pv_it/6369c6c8083c513ca7161ace249642d040f9327d0/expr.png\" style=\"display:inline;vertical-align:middle;\" /></a> : <a class=\"ProveItLink\" href=\"../__pv_it/a5255f7fc5a0ff03165d9e6b1132d7b5e860af290/expr.ipynb\"><img src=\"../__pv_it/a5255f7fc5a0ff03165d9e6b1132d7b5e860af290/expr.png\" style=\"display:inline;vertical-align:middle;\" /></a>, <a class=\"ProveItLink\" href=\"../../../../__pv_it/98124f92e6e1fc3772af50ac63eaa1f5624776f20/expr.ipynb\"><img src=\"../../../../__pv_it/98124f92e6e1fc3772af50ac63eaa1f5624776f20/expr.png\" style=\"display:inline;vertical-align:middle;\" /></a> : <a class=\"ProveItLink\" href=\"../__pv_it/3bc1c281ee709b44a60667164b66e008d0b617a30/expr.ipynb\"><img src=\"../__pv_it/3bc1c281ee709b44a60667164b66e008d0b617a30/expr.png\" style=\"display:inline;vertical-align:middle;\" /></a></span></td></tr><tr><td>2</td><td>theorem</td><td></td><td><span style=\"font-size:20px;\"> &#x22A2;&nbsp;<a class=\"ProveItLink\" href=\"../../../../logic/equality/__pv_it/20e88ce75ad82ac426b1e24a0c22cab3a686b0da0/expr.ipynb\"><img src=\"../../../../logic/equality/__pv_it/20e88ce75ad82ac426b1e24a0c22cab3a686b0da0/expr.png\" style=\"display:inline;vertical-align:middle;\" /></a></span></td></tr>\n",
-       "<tr><td>&nbsp;</td><td colspan=4 style-\"text-align:left\"><a class=\"ProveItLink\" href=\"../../../../logic/equality/_proofs_/lhsViaEquivalence.ipynb\">proveit.logic.equality.lhsViaEquivalence</a></td></tr><tr><td>3</td><td>generalizaton</td><td>5</td><td><span style=\"font-size:20px;\"><a class=\"ProveItLink\" href=\"../__pv_it/fe51320ccf75fc72e4eb9bb0a308ad669aa2c6230/expr.ipynb\"><img src=\"../__pv_it/fe51320ccf75fc72e4eb9bb0a308ad669aa2c6230/expr.png\" style=\"display:inline;vertical-align:middle;\" /></a> &#x22A2;&nbsp;<a class=\"ProveItLink\" href=\"../__pv_it/3bc1c281ee709b44a60667164b66e008d0b617a30/expr.ipynb\"><img src=\"../__pv_it/3bc1c281ee709b44a60667164b66e008d0b617a30/expr.png\" style=\"display:inline;vertical-align:middle;\" /></a></span></td></tr>\n",
-       "<tr><td>4</td><td>specialization</td><td>16</td><td><span style=\"font-size:20px;\"> &#x22A2;&nbsp;<a class=\"ProveItLink\" href=\"../__pv_it/c07e383ea7ba075ad1a7e5b7cdae7382d78918d70/expr.ipynb\"><img src=\"../__pv_it/c07e383ea7ba075ad1a7e5b7cdae7382d78918d70/expr.png\" style=\"display:inline;vertical-align:middle;\" /></a></span></td></tr>\n",
-       "<tr><td>&nbsp;</td><td colspan=4 style=\"text-align:left\"><span style=\"font-size:20px;\"><a class=\"ProveItLink\" href=\"../../../../__pv_it/39dbcd3ca0390345b51c6ef7785756419e2c14390/expr.ipynb\"><img src=\"../../../../__pv_it/39dbcd3ca0390345b51c6ef7785756419e2c14390/expr.png\" style=\"display:inline;vertical-align:middle;\" /></a> : <a class=\"ProveItLink\" href=\"../__pv_it/97008dbe76270e24662f0e9934b34d8a26faaf590/expr.ipynb\"><img src=\"../__pv_it/97008dbe76270e24662f0e9934b34d8a26faaf590/expr.png\" style=\"display:inline;vertical-align:middle;\" /></a></span></td></tr><tr><td>5</td><td>hypothetical reasoning</td><td>6</td><td><span style=\"font-size:20px;\"><a class=\"ProveItLink\" href=\"../__pv_it/fe51320ccf75fc72e4eb9bb0a308ad669aa2c6230/expr.ipynb\"><img src=\"../__pv_it/fe51320ccf75fc72e4eb9bb0a308ad669aa2c6230/expr.png\" style=\"display:inline;vertical-align:middle;\" /></a> &#x22A2;&nbsp;<a class=\"ProveItLink\" href=\"../__pv_it/6bfc5a2b64fafaade3e64d16d4c39c66fb78f0dc0/expr.ipynb\"><img src=\"../__pv_it/6bfc5a2b64fafaade3e64d16d4c39c66fb78f0dc0/expr.png\" style=\"display:inline;vertical-align:middle;\" /></a></span></td></tr>\n",
-       "<tr><td>6</td><td>specialization</td><td>7, 8</td><td><span style=\"font-size:20px;\"><a class=\"ProveItLink\" href=\"../__pv_it/bfe9c55f7ce24b055706289f04aa087108d4e8670/expr.ipynb\"><img src=\"../__pv_it/bfe9c55f7ce24b055706289f04aa087108d4e8670/expr.png\" style=\"display:inline;vertical-align:middle;\" /></a> &#x22A2;&nbsp;<a class=\"ProveItLink\" href=\"../__pv_it/5053c9248beb911b5896b7c73f78098d24f614200/expr.ipynb\"><img src=\"../__pv_it/5053c9248beb911b5896b7c73f78098d24f614200/expr.png\" style=\"display:inline;vertical-align:middle;\" /></a></span></td></tr>\n",
-       "<tr><td>&nbsp;</td><td colspan=4 style=\"text-align:left\"><span style=\"font-size:20px;\"><a class=\"ProveItLink\" href=\"../../../../__pv_it/530be409e3083890784cf1d7b28c9e67e90af9360/expr.ipynb\"><img src=\"../../../../__pv_it/530be409e3083890784cf1d7b28c9e67e90af9360/expr.png\" style=\"display:inline;vertical-align:middle;\" /></a> : <a class=\"ProveItLink\" href=\"../../../../__pv_it/39dbcd3ca0390345b51c6ef7785756419e2c14390/expr.ipynb\"><img src=\"../../../../__pv_it/39dbcd3ca0390345b51c6ef7785756419e2c14390/expr.png\" style=\"display:inline;vertical-align:middle;\" /></a></span></td></tr><tr><td>7</td><td>specialization</td><td>9, 11</td><td><span style=\"font-size:20px;\"><a class=\"ProveItLink\" href=\"../__pv_it/ca4d76d16b9b7e4aa378633b93437ee87b4cd9ed0/expr.ipynb\"><img src=\"../__pv_it/ca4d76d16b9b7e4aa378633b93437ee87b4cd9ed0/expr.png\" style=\"display:inline;vertical-align:middle;\" /></a> &#x22A2;&nbsp;<a class=\"ProveItLink\" href=\"../__pv_it/194af819806d50b75b5f8d57acbfabae960c3a3c0/expr.ipynb\"><img src=\"../__pv_it/194af819806d50b75b5f8d57acbfabae960c3a3c0/expr.png\" style=\"display:inline;vertical-align:middle;\" /></a></span></td></tr>\n",
-       "<tr><td>&nbsp;</td><td colspan=4 style=\"text-align:left\"><span style=\"font-size:20px;\"><a class=\"ProveItLink\" href=\"../../../../__pv_it/2cbe72a7ad6f655694dd697106680215e8489b600/expr.ipynb\"><img src=\"../../../../__pv_it/2cbe72a7ad6f655694dd697106680215e8489b600/expr.png\" style=\"display:inline;vertical-align:middle;\" /></a> : <a class=\"ProveItLink\" href=\"../__pv_it/5dd321beabf1e63d97f364a511d41117fc76889b0/expr.ipynb\"><img src=\"../__pv_it/5dd321beabf1e63d97f364a511d41117fc76889b0/expr.png\" style=\"display:inline;vertical-align:middle;\" /></a>, <a class=\"ProveItLink\" href=\"../../../../__pv_it/077b2ff79244fb4582cbe22c6e3356fa92a52f2f0/expr.ipynb\"><img src=\"../../../../__pv_it/077b2ff79244fb4582cbe22c6e3356fa92a52f2f0/expr.png\" style=\"display:inline;vertical-align:middle;\" /></a> : <a class=\"ProveItLink\" href=\"../__pv_it/194af819806d50b75b5f8d57acbfabae960c3a3c0/expr.ipynb\"><img src=\"../__pv_it/194af819806d50b75b5f8d57acbfabae960c3a3c0/expr.png\" style=\"display:inline;vertical-align:middle;\" /></a></span></td></tr><tr><td>8</td><td>modus ponens</td><td>10, 11</td><td><span style=\"font-size:20px;\"><a class=\"ProveItLink\" href=\"../__pv_it/bfe9c55f7ce24b055706289f04aa087108d4e8670/expr.ipynb\"><img src=\"../__pv_it/bfe9c55f7ce24b055706289f04aa087108d4e8670/expr.png\" style=\"display:inline;vertical-align:middle;\" /></a> &#x22A2;&nbsp;<a class=\"ProveItLink\" href=\"../__pv_it/d5d90c80b47bb258e8ac945a563d7fb90193c1ec0/expr.ipynb\"><img src=\"../__pv_it/d5d90c80b47bb258e8ac945a563d7fb90193c1ec0/expr.png\" style=\"display:inline;vertical-align:middle;\" /></a></span></td></tr>\n",
-       "<tr><td>9</td><td>theorem</td><td></td><td><span style=\"font-size:20px;\"> &#x22A2;&nbsp;<a class=\"ProveItLink\" href=\"../../../../logic/boolean/conjunction/__pv_it/cacedd51471fbbbbf687acfa7e76e99ae2041b550/expr.ipynb\"><img src=\"../../../../logic/boolean/conjunction/__pv_it/cacedd51471fbbbbf687acfa7e76e99ae2041b550/expr.png\" style=\"display:inline;vertical-align:middle;\" /></a></span></td></tr>\n",
-       "<tr><td>&nbsp;</td><td colspan=4 style-\"text-align:left\"><a class=\"ProveItLink\" href=\"../../../../logic/boolean/conjunction/_proofs_/rightFromAnd.ipynb\">proveit.logic.boolean.conjunction.rightFromAnd</a></td></tr><tr><td>10</td><td>specialization</td><td>12</td><td><span style=\"font-size:20px;\"><a class=\"ProveItLink\" href=\"../__pv_it/fe51320ccf75fc72e4eb9bb0a308ad669aa2c6230/expr.ipynb\"><img src=\"../__pv_it/fe51320ccf75fc72e4eb9bb0a308ad669aa2c6230/expr.png\" style=\"display:inline;vertical-align:middle;\" /></a> &#x22A2;&nbsp;<a class=\"ProveItLink\" href=\"../__pv_it/a45dbb07b8434a455de49a2ca30d52c421dd0d490/expr.ipynb\"><img src=\"../__pv_it/a45dbb07b8434a455de49a2ca30d52c421dd0d490/expr.png\" style=\"display:inline;vertical-align:middle;\" /></a></span></td></tr>\n",
-       "<tr><td>&nbsp;</td><td colspan=4 style=\"text-align:left\"><span style=\"font-size:20px;\"><a class=\"ProveItLink\" href=\"../../../../__pv_it/abeee18594afe51bfb1be95d9591fbba24ac53f30/expr.ipynb\"><img src=\"../../../../__pv_it/abeee18594afe51bfb1be95d9591fbba24ac53f30/expr.png\" style=\"display:inline;vertical-align:middle;\" /></a> : <a class=\"ProveItLink\" href=\"../../../../__pv_it/abeee18594afe51bfb1be95d9591fbba24ac53f30/expr.ipynb\"><img src=\"../../../../__pv_it/abeee18594afe51bfb1be95d9591fbba24ac53f30/expr.png\" style=\"display:inline;vertical-align:middle;\" /></a></span></td></tr><tr><td>11</td><td>assumption</td><td></td><td><span style=\"font-size:20px;\"><a class=\"ProveItLink\" href=\"../__pv_it/ca4d76d16b9b7e4aa378633b93437ee87b4cd9ed0/expr.ipynb\"><img src=\"../__pv_it/ca4d76d16b9b7e4aa378633b93437ee87b4cd9ed0/expr.png\" style=\"display:inline;vertical-align:middle;\" /></a> &#x22A2;&nbsp;<a class=\"ProveItLink\" href=\"../__pv_it/9930867f404c9ba2b46af0dd191b71ba0056c8ff0/expr.ipynb\"><img src=\"../__pv_it/9930867f404c9ba2b46af0dd191b71ba0056c8ff0/expr.png\" style=\"display:inline;vertical-align:middle;\" /></a></span></td></tr>\n",
-       "<tr><td>12</td><td>specialization</td><td>13, 14, 15</td><td><span style=\"font-size:20px;\"><a class=\"ProveItLink\" href=\"../__pv_it/fe51320ccf75fc72e4eb9bb0a308ad669aa2c6230/expr.ipynb\"><img src=\"../__pv_it/fe51320ccf75fc72e4eb9bb0a308ad669aa2c6230/expr.png\" style=\"display:inline;vertical-align:middle;\" /></a> &#x22A2;&nbsp;<a class=\"ProveItLink\" href=\"../__pv_it/fce5b10628f08ce062d8342edcc7f2007955255e0/expr.ipynb\"><img src=\"../__pv_it/fce5b10628f08ce062d8342edcc7f2007955255e0/expr.png\" style=\"display:inline;vertical-align:middle;\" /></a></span></td></tr>\n",
-       "<tr><td>&nbsp;</td><td colspan=4 style=\"text-align:left\"><span style=\"font-size:20px;\"><a class=\"ProveItLink\" href=\"../../../../__pv_it/6369c6c8083c513ca7161ace249642d040f9327d0/expr.ipynb\"><img src=\"../../../../__pv_it/6369c6c8083c513ca7161ace249642d040f9327d0/expr.png\" style=\"display:inline;vertical-align:middle;\" /></a> : <a class=\"ProveItLink\" href=\"../__pv_it/0aa9ef9a9d1be14695976d59d4413e57bf1941ef0/expr.ipynb\"><img src=\"../__pv_it/0aa9ef9a9d1be14695976d59d4413e57bf1941ef0/expr.png\" style=\"display:inline;vertical-align:middle;\" /></a>, <a class=\"ProveItLink\" href=\"../../../../__pv_it/98124f92e6e1fc3772af50ac63eaa1f5624776f20/expr.ipynb\"><img src=\"../../../../__pv_it/98124f92e6e1fc3772af50ac63eaa1f5624776f20/expr.png\" style=\"display:inline;vertical-align:middle;\" /></a> : <a class=\"ProveItLink\" href=\"../__pv_it/fce5b10628f08ce062d8342edcc7f2007955255e0/expr.ipynb\"><img src=\"../__pv_it/fce5b10628f08ce062d8342edcc7f2007955255e0/expr.png\" style=\"display:inline;vertical-align:middle;\" /></a></span></td></tr><tr><td>13</td><td>theorem</td><td></td><td><span style=\"font-size:20px;\"> &#x22A2;&nbsp;<a class=\"ProveItLink\" href=\"../../../../logic/equality/__pv_it/5519e736e5532a5ae5ff775c349b2696cf5476500/expr.ipynb\"><img src=\"../../../../logic/equality/__pv_it/5519e736e5532a5ae5ff775c349b2696cf5476500/expr.png\" style=\"display:inline;vertical-align:middle;\" /></a></span></td></tr>\n",
-       "<tr><td>&nbsp;</td><td colspan=4 style-\"text-align:left\"><a class=\"ProveItLink\" href=\"../../../../logic/equality/_proofs_/rhsViaEquivalence.ipynb\">proveit.logic.equality.rhsViaEquivalence</a></td></tr><tr><td>14</td><td>assumption</td><td></td><td><span style=\"font-size:20px;\"><a class=\"ProveItLink\" href=\"../__pv_it/fe51320ccf75fc72e4eb9bb0a308ad669aa2c6230/expr.ipynb\"><img src=\"../__pv_it/fe51320ccf75fc72e4eb9bb0a308ad669aa2c6230/expr.png\" style=\"display:inline;vertical-align:middle;\" /></a> &#x22A2;&nbsp;<a class=\"ProveItLink\" href=\"../__pv_it/0aa9ef9a9d1be14695976d59d4413e57bf1941ef0/expr.ipynb\"><img src=\"../__pv_it/0aa9ef9a9d1be14695976d59d4413e57bf1941ef0/expr.png\" style=\"display:inline;vertical-align:middle;\" /></a></span></td></tr>\n",
-       "<tr><td>15</td><td>specialization</td><td>16</td><td><span style=\"font-size:20px;\"> &#x22A2;&nbsp;<a class=\"ProveItLink\" href=\"../__pv_it/8ceef9575a7927c42b5dbae620bafc896ad004ea0/expr.ipynb\"><img src=\"../__pv_it/8ceef9575a7927c42b5dbae620bafc896ad004ea0/expr.png\" style=\"display:inline;vertical-align:middle;\" /></a></span></td></tr>\n",
-       "<tr><td>&nbsp;</td><td colspan=4 style=\"text-align:left\"><span style=\"font-size:20px;\"><a class=\"ProveItLink\" href=\"../../../../__pv_it/39dbcd3ca0390345b51c6ef7785756419e2c14390/expr.ipynb\"><img src=\"../../../../__pv_it/39dbcd3ca0390345b51c6ef7785756419e2c14390/expr.png\" style=\"display:inline;vertical-align:middle;\" /></a> : <a class=\"ProveItLink\" href=\"../../../../__pv_it/39dbcd3ca0390345b51c6ef7785756419e2c14390/expr.ipynb\"><img src=\"../../../../__pv_it/39dbcd3ca0390345b51c6ef7785756419e2c14390/expr.png\" style=\"display:inline;vertical-align:middle;\" /></a></span></td></tr><tr><td>16</td><td>axiom</td><td></td><td><span style=\"font-size:20px;\"> &#x22A2;&nbsp;<a class=\"ProveItLink\" href=\"../__pv_it/ee3b010b656ce39b3e4c0e002f955d1a0de34dbe0/expr.ipynb\"><img src=\"../__pv_it/ee3b010b656ce39b3e4c0e002f955d1a0de34dbe0/expr.png\" style=\"display:inline;vertical-align:middle;\" /></a></span></td></tr>\n",
-       "<tr><td>&nbsp;</td><td colspan=4 style-\"text-align:left\"><a class=\"ProveItLink\" href=\"../_axioms_.ipynb#naturalsDef\">proveit.number.sets.integer.naturalsDef</a></td></tr></table>"
-      ],
-      "text/plain": [
-       "\tstep type\trequirements\tstatement\n",
-       "0\tgeneralizaton\t1\t|= forall_{n in Naturals} ((n + 1) in Naturals)\n",
-       "1\tspecialization\t2, 3, 4\t{n in Naturals} |= (n + 1) in Naturals\n",
-       "\tP : (n + 1) in Naturals, Q : forall_{S} (((0 in S) and [forall_{x in S} ((x + 1) in S)]) => ((n + 1) in S))\n",
-       "2\ttheorem\t\t|= forall_{P, Q | Q , P = Q} P\n",
-       "\tproveit.logic.equality.lhsViaEquivalence\n",
-       "3\tgeneralizaton\t5\t{n in Naturals} |= forall_{S} (((0 in S) and [forall_{x in S} ((x + 1) in S)]) => ((n + 1) in S))\n",
-       "4\tspecialization\t16\t|= ((n + 1) in Naturals) = [forall_{S} (((0 in S) and [forall_{x in S} ((x + 1) in S)]) => ((n + 1) in S))]\n",
-       "\tn : n + 1\n",
-       "5\thypothetical reasoning\t6\t{n in Naturals} |= ((0 in S) and [forall_{x in S} ((x + 1) in S)]) => ((n + 1) in S)\n",
-       "6\tspecialization\t7, 8\t{(0 in S) and [forall_{x in S} ((x + 1) in S)] , n in Naturals} |= (n + 1) in S\n",
-       "\tx : n\n",
-       "7\tspecialization\t9, 11\t{(0 in S) and [forall_{x in S} ((x + 1) in S)]} |= forall_{x in S} ((x + 1) in S)\n",
-       "\tA : 0 in S, B : forall_{x in S} ((x + 1) in S)\n",
-       "8\tmodus ponens\t10, 11\t{(0 in S) and [forall_{x in S} ((x + 1) in S)] , n in Naturals} |= n in S\n",
-       "9\ttheorem\t\t|= forall_{A, B | A and B} B\n",
-       "\tproveit.logic.boolean.conjunction.rightFromAnd\n",
-       "10\tspecialization\t12\t{n in Naturals} |= ((0 in S) and [forall_{x in S} ((x + 1) in S)]) => (n in S)\n",
-       "\tS : S\n",
-       "11\tassumption\t\t{(0 in S) and [forall_{x in S} ((x + 1) in S)]} |= (0 in S) and [forall_{x in S} ((x + 1) in S)]\n",
-       "12\tspecialization\t13, 14, 15\t{n in Naturals} |= forall_{S} (((0 in S) and [forall_{x in S} ((x + 1) in S)]) => (n in S))\n",
-       "\tP : n in Naturals, Q : forall_{S} (((0 in S) and [forall_{x in S} ((x + 1) in S)]) => (n in S))\n",
-       "13\ttheorem\t\t|= forall_{P, Q | P , P = Q} Q\n",
-       "\tproveit.logic.equality.rhsViaEquivalence\n",
-       "14\tassumption\t\t{n in Naturals} |= n in Naturals\n",
-       "15\tspecialization\t16\t|= (n in Naturals) = [forall_{S} (((0 in S) and [forall_{x in S} ((x + 1) in S)]) => (n in S))]\n",
-       "\tn : n\n",
-       "16\taxiom\t\t|= forall_{n} ((n in Naturals) = [forall_{S} (((0 in S) and [forall_{x in S} ((x + 1) in S)]) => (n in S))])\n",
-       "\tproveit.number.sets.integer.naturalsDef"
-      ]
-     },
-     "execution_count": 18,
-     "metadata": {},
-     "output_type": "execute_result"
-    }
-   ],
+   "execution_count": null,
+   "metadata": {},
+   "outputs": [],
    "source": [
     "%qed"
    ]
@@ -506,8 +189,6 @@
   },
   {
    "cell_type": "code",
-=======
->>>>>>> 155890eb
    "execution_count": null,
    "metadata": {},
    "outputs": [],
@@ -519,23 +200,8 @@
    "display_name": "Python 3",
    "language": "python",
    "name": "python3"
-<<<<<<< HEAD
-  },
-  "language_info": {
-   "codemirror_mode": {
-    "name": "ipython",
-    "version": 3
-   },
-   "file_extension": ".py",
-   "mimetype": "text/x-python",
-   "name": "python",
-   "nbconvert_exporter": "python",
-   "pygments_lexer": "ipython3",
-   "version": "3.7.3"
-=======
->>>>>>> 155890eb
   }
  },
  "nbformat": 4,
- "nbformat_minor": 1
+ "nbformat_minor": 0
 }