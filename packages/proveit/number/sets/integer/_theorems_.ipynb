--- conflicted
+++ resolved
@@ -21,13 +21,8 @@
     "from proveit._common_ import a, b, c, d, e, f, g, h, i, m, n, x, y, S, P\n",
     "from proveit.logic import And, Equals, Forall, Implies, inBool, InSet, Subset\n",
     "from proveit.number import zero, one, num\n",
-<<<<<<< HEAD
-    "from proveit.number import Complexes, Integers, Interval, Naturals, NaturalsPos, Reals, RealsPos\n",
-    "from proveit.number import Add, Len, Greater, GreaterEq, Less, LessEq, LessEqOnlySeq\n",
-=======
     "from proveit.number import Naturals, NaturalsPos, Integers, Interval, Reals, RealsPos, Complexes\n",
     "from proveit.number import Add, subtract, Len, Greater, GreaterEq, Less, LessEq, LessEqOnlySeq\n",
->>>>>>> 85e8cf32
     "from proveit.number._common_ import Pzero, Pone, Pm, P_mAddOne, Pn"
    ]
   },
