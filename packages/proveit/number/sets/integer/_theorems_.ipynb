{
 "cells": [
  {
   "cell_type": "markdown",
   "metadata": {},
   "source": [
    "Theorems for context <a href=\"_context_.ipynb\" class=\"ProveItLink\">proveit.number.sets.integer</a>\n",
    "========"
   ]
  },
  {
   "cell_type": "code",
   "execution_count": null,
   "metadata": {},
   "outputs": [],
   "source": [
    "import proveit\n",
    "# the context is in the current directory:\n",
    "context = proveit.Context('.') # adds context root to sys.path if necessary\n",
    "from proveit import Operation\n",
    "from proveit._common_ import a, b, c, d, e, f, g, h, i, m, n, x, y, S, P\n",
<<<<<<< HEAD
    "from proveit.logic import Forall, And, Implies, Equals, InSet, Subset\n",
    "from proveit.number import zero, one, two, num, Sqrt, Frac\n",
    "from proveit.number import Naturals, NaturalsPos, Integers, Interval, Reals, RealsPos, Complexes\n",
    "from proveit.number.sets.real._common_ import Rationals\n",
    "from proveit.number import Add, Len, Greater, GreaterEq, Less, LessEq, LessEqOnlySeq\n",
=======
    "from proveit.logic import And, Equals, Forall, Implies, inBool, InSet, Subset\n",
    "from proveit.number import zero, one, num\n",
    "from proveit.number import Naturals, NaturalsPos, Integers, Interval, Reals, RealsPos, Complexes\n",
    "from proveit.number import Add, subtract, Len, Greater, GreaterEq, Less, LessEq, LessEqOnlySeq\n",
>>>>>>> e6a7e2a4
    "from proveit.number._common_ import Pzero, Pone, Pm, P_mAddOne, Pn"
   ]
  },
  {
   "cell_type": "code",
   "execution_count": null,
   "metadata": {},
   "outputs": [],
   "source": [
    "%begin theorems"
   ]
  },
  {
   "cell_type": "code",
   "execution_count": null,
   "metadata": {},
   "outputs": [],
   "source": [
    "# Proven\n",
    "zeroInNats = InSet(zero, Naturals)"
   ]
  },
  {
   "cell_type": "code",
   "execution_count": null,
   "metadata": {},
   "outputs": [],
<<<<<<< HEAD
   "source": [
    "squareRootNInRationals = Forall((n,a,b), InSet(Sqrt(n), Rationals), domain = NaturalsPos,\n",
    "                                conditions = [Equals(Sqrt(n), Frac(a,b)), InSet(Sqrt(n), Reals)])"
   ]
  },
  {
   "cell_type": "code",
   "execution_count": null,
   "metadata": {},
   "outputs": [],
=======
>>>>>>> e6a7e2a4
   "source": [
    "# In Progress\n",
    "successiveNats = Forall(n, InSet(Add(n, one), Naturals), domain=Naturals)"
   ]
  },
  {
   "cell_type": "code",
   "execution_count": null,
   "metadata": {},
   "outputs": [],
   "source": [
    "inductionLemma = Forall(n, Forall(S, Implies(And(InSet(zero, S), Forall(x, InSet(Add(x,one), S), domain=S)), InSet(n, S))), domain=Naturals)"
   ]
  },
  {
   "cell_type": "code",
   "execution_count": null,
   "metadata": {},
   "outputs": [],
   "source": [
    "induction = Forall(P, Implies(And(Pzero, Forall(m, P_mAddOne, domain=Naturals, conditions=[Pm])), Forall(n, Pn, Naturals)))"
   ]
  },
  {
   "cell_type": "code",
   "execution_count": null,
   "metadata": {},
   "outputs": [],
   "source": [
    "natPosInduction = Forall(P, Implies(And(Pone, Forall(m, P_mAddOne, domain=Naturals, conditions=[Pm])), Forall(n, Pn, NaturalsPos)))"
   ]
  },
  {
   "cell_type": "code",
   "execution_count": null,
   "metadata": {},
   "outputs": [],
   "source": [
    "inNaturalsIfNonNeg = Forall(a, InSet(a,Naturals), domain=Integers, conditions=[GreaterEq(a, zero)])"
   ]
  },
  {
   "cell_type": "code",
   "execution_count": null,
   "metadata": {},
   "outputs": [],
   "source": [
    "inNaturalsPosIfPos = Forall(a, InSet(a,NaturalsPos), domain=Integers, conditions=[Greater(a, zero)])"
   ]
  },
  {
   "cell_type": "code",
   "execution_count": null,
   "metadata": {},
   "outputs": [],
   "source": [
    "intervalInNats = Forall((a, b), Forall(n, InSet(n, Naturals), domain=Interval(a, b)), domain=Naturals)"
   ]
  },
  {
   "cell_type": "code",
   "execution_count": null,
   "metadata": {},
   "outputs": [],
   "source": [
    "intervalInNatsPos = Forall((a, b), Forall(n, InSet(n, NaturalsPos), domain=Interval(a, b)), domain=Integers, conditions=[Greater(a, zero)])"
   ]
  },
  {
   "cell_type": "code",
   "execution_count": null,
   "metadata": {},
   "outputs": [],
   "source": [
    "allInNegativeIntervalAreNegative = Forall((a, b), Forall(n, Less(n, zero), domain=Interval(a, b)), domain=Integers, conditions=[Less(b, zero)])"
   ]
  },
  {
   "cell_type": "code",
   "execution_count": null,
   "metadata": {},
   "outputs": [],
   "source": [
    "allInPositiveIntervalArePositive = Forall((a, b), Forall(n, Greater(n, zero), domain=Interval(a, b)), domain=Integers, conditions=[Greater(a, zero)])"
   ]
  },
  {
   "cell_type": "code",
   "execution_count": null,
   "metadata": {},
   "outputs": [],
   "source": [
    "intervalLowerBound = Forall((a, b), Forall(n, LessEq(a, n), domain=Interval(a, b)), domain=Integers)"
   ]
  },
  {
   "cell_type": "code",
   "execution_count": null,
   "metadata": {},
   "outputs": [],
   "source": [
    "intervalUpperBound = Forall((a, b), Forall(n, LessEq(n, b), domain=Interval(a, b)), domain=Integers)"
   ]
  },
  {
   "cell_type": "code",
   "execution_count": null,
   "metadata": {},
   "outputs": [],
   "source": [
    "inInterval = Forall((a, b, n), InSet(n, Interval(a, b)), domain=Integers, \n",
    "                    conditions=[LessEqOnlySeq(a, n, b)])"
   ]
  },
  {
   "cell_type": "code",
   "execution_count": null,
   "metadata": {},
   "outputs": [],
   "source": [
    "natsInInts = Forall(a,InSet(a,Integers),domain = Naturals)"
   ]
  },
  {
   "cell_type": "code",
   "execution_count": null,
   "metadata": {},
   "outputs": [],
   "source": [
    "natsInReals = Forall(a,InSet(a,Reals),domain = Naturals)"
   ]
  },
  {
   "cell_type": "code",
   "execution_count": null,
   "metadata": {},
   "outputs": [],
   "source": [
    "natsInComplexes = Forall(a,InSet(a,Complexes),domain = Naturals)"
   ]
  },
  {
   "cell_type": "code",
   "execution_count": null,
   "metadata": {},
   "outputs": [],
   "source": [
    "natsPosInNaturals = Forall(a,InSet(a,Naturals),domain = NaturalsPos)"
   ]
  },
  {
   "cell_type": "code",
   "execution_count": null,
   "metadata": {},
   "outputs": [],
   "source": [
    "natsPosInIntegers = Forall(a,InSet(a,Integers),domain = NaturalsPos)"
   ]
  },
  {
   "cell_type": "code",
   "execution_count": null,
   "metadata": {},
   "outputs": [],
   "source": [
    "natsPosInRealsPos = Forall(a,InSet(a,RealsPos),domain = NaturalsPos)"
   ]
  },
  {
   "cell_type": "code",
   "execution_count": null,
   "metadata": {},
   "outputs": [],
   "source": [
    "natsPosInReals = Forall(a,InSet(a,Reals),domain = NaturalsPos)"
   ]
  },
  {
   "cell_type": "code",
   "execution_count": null,
   "metadata": {},
   "outputs": [],
   "source": [
    "natsPosInComplexes = Forall(a,InSet(a,Complexes),domain = NaturalsPos)"
   ]
  },
  {
   "cell_type": "code",
   "execution_count": null,
   "metadata": {},
   "outputs": [],
   "source": [
    "naturalsLowerBound = Forall(n, GreaterEq(n, zero), domain=Naturals)"
   ]
  },
  {
   "cell_type": "code",
   "execution_count": null,
   "metadata": {},
   "outputs": [],
   "source": [
    "naturalsPosLowerBound = Forall(n, GreaterEq(n, one), domain=NaturalsPos)"
   ]
  },
  {
   "cell_type": "code",
   "execution_count": null,
   "metadata": {},
   "outputs": [],
   "source": [
    "# ACTUALLY, PROBABLY WANT TO DO THE SUBSET THING\n",
    "intervalInInts = Forall((a, b), Forall(n, InSet(n, Integers), domain=Interval(a, b)), domain=Integers)"
   ]
  },
  {
   "cell_type": "code",
   "execution_count": null,
   "metadata": {},
   "outputs": [],
   "source": [
    "natsPosInNats = Subset(NaturalsPos, Naturals)"
   ]
  },
  {
   "cell_type": "code",
   "execution_count": null,
   "metadata": {},
   "outputs": [],
   "source": [
    "natsInInts = Subset(Naturals, Integers)"
   ]
  },
  {
   "cell_type": "code",
   "execution_count": null,
   "metadata": {},
   "outputs": [],
   "source": [
    "natsPosInInts = Subset(NaturalsPos, Integers)"
   ]
  },
  {
   "cell_type": "markdown",
   "metadata": {},
   "source": [
    "***A set of inBool theorems, which are accessed by the respective NumberSets to implement their deduceMembershipInBool() methods:***"
   ]
  },
  {
   "cell_type": "code",
   "execution_count": null,
   "metadata": {},
   "outputs": [],
<<<<<<< HEAD
=======
   "source": [
    "# In progress\n",
    "# For Naturals\n",
    "xInNatsInBool = Forall(x, inBool(InSet(x, Naturals)))"
   ]
  },
  {
   "cell_type": "code",
   "execution_count": null,
   "metadata": {},
   "outputs": [],
   "source": [
    "# For Positive Naturals (NaturalsPos)\n",
    "xInNatsPosInBool = Forall(x, inBool(InSet(x, NaturalsPos)))"
   ]
  },
  {
   "cell_type": "code",
   "execution_count": null,
   "metadata": {},
   "outputs": [],
   "source": [
    "# For Integers\n",
    "xInIntsInBool = Forall(x, inBool(InSet(x, Integers)))"
   ]
  },
  {
   "cell_type": "code",
   "execution_count": null,
   "metadata": {},
   "outputs": [],
   "source": [
    "differenceInNaturals = Forall((a, b), InSet(subtract(a, b), Naturals),\n",
    "                              domain=Integers, \n",
    "                              conditions=[LessEq(b, a)])"
   ]
  },
  {
   "cell_type": "code",
   "execution_count": null,
   "metadata": {},
   "outputs": [],
   "source": [
    "differenceInNaturalsPos = \\\n",
    "    Forall((a, b), InSet(subtract(a, b), NaturalsPos),\n",
    "           domain=Integers, \n",
    "           conditions=[Less(b, a)])"
   ]
  },
  {
   "cell_type": "code",
   "execution_count": null,
   "metadata": {},
   "outputs": [],
>>>>>>> e6a7e2a4
   "source": [
    "%end theorems"
   ]
  },
  {
   "cell_type": "code",
   "execution_count": null,
   "metadata": {},
   "outputs": [],
   "source": []
  }
 ],
 "metadata": {
  "kernelspec": {
   "display_name": "Python 3",
   "language": "python",
   "name": "python3"
  }
 },
 "nbformat": 4,
 "nbformat_minor": 0
}<|MERGE_RESOLUTION|>--- conflicted
+++ resolved
@@ -19,18 +19,10 @@
     "context = proveit.Context('.') # adds context root to sys.path if necessary\n",
     "from proveit import Operation\n",
     "from proveit._common_ import a, b, c, d, e, f, g, h, i, m, n, x, y, S, P\n",
-<<<<<<< HEAD
-    "from proveit.logic import Forall, And, Implies, Equals, InSet, Subset\n",
-    "from proveit.number import zero, one, two, num, Sqrt, Frac\n",
-    "from proveit.number import Naturals, NaturalsPos, Integers, Interval, Reals, RealsPos, Complexes\n",
-    "from proveit.number.sets.real._common_ import Rationals\n",
-    "from proveit.number import Add, Len, Greater, GreaterEq, Less, LessEq, LessEqOnlySeq\n",
-=======
     "from proveit.logic import And, Equals, Forall, Implies, inBool, InSet, Subset\n",
     "from proveit.number import zero, one, num\n",
     "from proveit.number import Naturals, NaturalsPos, Integers, Interval, Reals, RealsPos, Complexes\n",
     "from proveit.number import Add, subtract, Len, Greater, GreaterEq, Less, LessEq, LessEqOnlySeq\n",
->>>>>>> e6a7e2a4
     "from proveit.number._common_ import Pzero, Pone, Pm, P_mAddOne, Pn"
    ]
   },
@@ -58,7 +50,6 @@
    "execution_count": null,
    "metadata": {},
    "outputs": [],
-<<<<<<< HEAD
    "source": [
     "squareRootNInRationals = Forall((n,a,b), InSet(Sqrt(n), Rationals), domain = NaturalsPos,\n",
     "                                conditions = [Equals(Sqrt(n), Frac(a,b)), InSet(Sqrt(n), Reals)])"
@@ -69,8 +60,6 @@
    "execution_count": null,
    "metadata": {},
    "outputs": [],
-=======
->>>>>>> e6a7e2a4
    "source": [
     "# In Progress\n",
     "successiveNats = Forall(n, InSet(Add(n, one), Naturals), domain=Naturals)"
@@ -324,8 +313,6 @@
    "execution_count": null,
    "metadata": {},
    "outputs": [],
-<<<<<<< HEAD
-=======
    "source": [
     "# In progress\n",
     "# For Naturals\n",
@@ -380,7 +367,6 @@
    "execution_count": null,
    "metadata": {},
    "outputs": [],
->>>>>>> e6a7e2a4
    "source": [
     "%end theorems"
    ]
