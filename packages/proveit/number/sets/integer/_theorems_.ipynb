--- conflicted
+++ resolved
@@ -311,7 +311,6 @@
    "display_name": "Python 3",
    "language": "python",
    "name": "python3"
-<<<<<<< HEAD
   },
   "language_info": {
    "codemirror_mode": {
@@ -324,8 +323,6 @@
    "nbconvert_exporter": "python",
    "pygments_lexer": "ipython3",
    "version": "3.7.1"
-=======
->>>>>>> 0656ef62
   }
  },
  "nbformat": 4,
