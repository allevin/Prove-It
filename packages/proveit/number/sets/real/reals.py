from proveit import USE_DEFAULTS, maybeFencedString
from proveit._common_ import a
from proveit.number.sets.number_set import NumberSet

class RealSet(NumberSet):
    def __init__(self):
        NumberSet.__init__(self, 'Reals',r'\mathbb{R}', context=__file__)

    def deduceMembershipInBool(self, member, assumptions=USE_DEFAULTS):
        from ._theorems_ import xInRealsInBool
        from proveit._common_ import x
        return xInRealsInBool.specialize({x:member}, assumptions=assumptions)
    
class RealPosSet(NumberSet):
    def __init__(self):
        NumberSet.__init__(self, 'RealsPos', r'\mathbb{R}^+', context=__file__)
    
    def deduceMemberLowerBound(self, member, assumptions=USE_DEFAULTS):
        from real.theorems import inRealsPos_iff_positive
        return inRealsPos_iff_positive.specialize({a:member},assumptions=assumptions).deriveRightImplication(assumptions)   
    
    def string(self, **kwargs):
        inner_str = NumberSet.string(self, **kwargs)
        # only fence if forceFence=True (nested exponents is an example of when fencing must be forced)
        kwargs['fence'] = kwargs['forceFence'] if 'forceFence' in kwargs else False        
        return maybeFencedString(inner_str, **kwargs)

    def latex(self, **kwargs):
        inner_str = NumberSet.latex(self, **kwargs)
        # only fence if forceFence=True (nested exponents is an example of when fencing must be forced)
        kwargs['fence'] = kwargs['forceFence'] if 'forceFence' in kwargs else False        
        return maybeFencedString(inner_str, **kwargs)

    def deduceMembershipInBool(self, member, assumptions=USE_DEFAULTS):
        from ._theorems_ import xInRealsPosInBool
        from proveit._common_ import x
        return xInRealsPosInBool.specialize({x:member}, assumptions=assumptions)
            
class RealNegSet(NumberSet):
    def __init__(self):
        NumberSet.__init__(self, 'RealsNeg', r'\mathbb{R}^-', context=__file__)
    
    def deduceMemberUpperBound(self, member, assumptions=USE_DEFAULTS):
        from real.theorems import inRealsNeg_iff_negative
<<<<<<< HEAD
        return inRealsNeg_iff_negative.specialize({a:member},assumptions=assumptions).deriveRightImplication(assumptions)
    
class RationalsSet(NumberSet):
    def __init__(self):
        NumberSet.__init__(self, 'Rationals',r'\mathbb{Q}', context=__file__)
    
class RationalsPosSet(NumberSet):
    def __init__(self):
        NumberSet.__init__(self, 'RationalsPos', r'\mathbb{Q}^+', context=__file__)
    
    def deduceMemberLowerBound(self, member, assumptions=USE_DEFAULTS):
        from real.theorems import inRationalsPos_iff_positive
        return inRationalsPos_iff_positive.specialize({a:member},
                                                      assumptions=assumptions).deriveRightImplication(assumptions)        
        
=======
        return inRealsNeg_iff_negative.specialize({a:member},assumptions=assumptions).deriveRightImplication(assumptions)    
    
    def string(self, **kwargs):
        inner_str = NumberSet.string(self, **kwargs)
        # only fence if forceFence=True (nested exponents is an example of when fencing must be forced)
        kwargs['fence'] = kwargs['forceFence'] if 'forceFence' in kwargs else False        
        return maybeFencedString(inner_str, **kwargs)

    def latex(self, **kwargs):
        inner_str = NumberSet.latex(self, **kwargs)
        # only fence if forceFence=True (nested exponents is an example of when fencing must be forced)
        kwargs['fence'] = kwargs['forceFence'] if 'forceFence' in kwargs else False        
        return maybeFencedString(inner_str, **kwargs)

    def deduceMembershipInBool(self, member, assumptions=USE_DEFAULTS):
        from ._theorems_ import xInRealsNegInBool
        from proveit._common_ import x
        return xInRealsNegInBool.specialize({x:member}, assumptions=assumptions)
>>>>>>> e6a7e2a4

try:
    # Import some fundamental axioms and theorems without quantifiers.
    # Fails before running the _axioms_ and _theorems_ notebooks for the first time, but fine after that.
    from ._theorems_ import realsPosInReals, realsNegInReals, intsInReals, natsInReals, natsPosInReals
except:
    pass<|MERGE_RESOLUTION|>--- conflicted
+++ resolved
@@ -10,74 +10,56 @@
         from ._theorems_ import xInRealsInBool
         from proveit._common_ import x
         return xInRealsInBool.specialize({x:member}, assumptions=assumptions)
-    
+
 class RealPosSet(NumberSet):
     def __init__(self):
         NumberSet.__init__(self, 'RealsPos', r'\mathbb{R}^+', context=__file__)
-    
+
     def deduceMemberLowerBound(self, member, assumptions=USE_DEFAULTS):
         from real.theorems import inRealsPos_iff_positive
-        return inRealsPos_iff_positive.specialize({a:member},assumptions=assumptions).deriveRightImplication(assumptions)   
-    
+        return inRealsPos_iff_positive.specialize({a:member},assumptions=assumptions).deriveRightImplication(assumptions)
+
     def string(self, **kwargs):
         inner_str = NumberSet.string(self, **kwargs)
         # only fence if forceFence=True (nested exponents is an example of when fencing must be forced)
-        kwargs['fence'] = kwargs['forceFence'] if 'forceFence' in kwargs else False        
+        kwargs['fence'] = kwargs['forceFence'] if 'forceFence' in kwargs else False
         return maybeFencedString(inner_str, **kwargs)
 
     def latex(self, **kwargs):
         inner_str = NumberSet.latex(self, **kwargs)
         # only fence if forceFence=True (nested exponents is an example of when fencing must be forced)
-        kwargs['fence'] = kwargs['forceFence'] if 'forceFence' in kwargs else False        
+        kwargs['fence'] = kwargs['forceFence'] if 'forceFence' in kwargs else False
         return maybeFencedString(inner_str, **kwargs)
 
     def deduceMembershipInBool(self, member, assumptions=USE_DEFAULTS):
         from ._theorems_ import xInRealsPosInBool
         from proveit._common_ import x
         return xInRealsPosInBool.specialize({x:member}, assumptions=assumptions)
-            
+
 class RealNegSet(NumberSet):
     def __init__(self):
         NumberSet.__init__(self, 'RealsNeg', r'\mathbb{R}^-', context=__file__)
-    
+
     def deduceMemberUpperBound(self, member, assumptions=USE_DEFAULTS):
         from real.theorems import inRealsNeg_iff_negative
-<<<<<<< HEAD
         return inRealsNeg_iff_negative.specialize({a:member},assumptions=assumptions).deriveRightImplication(assumptions)
-    
-class RationalsSet(NumberSet):
-    def __init__(self):
-        NumberSet.__init__(self, 'Rationals',r'\mathbb{Q}', context=__file__)
-    
-class RationalsPosSet(NumberSet):
-    def __init__(self):
-        NumberSet.__init__(self, 'RationalsPos', r'\mathbb{Q}^+', context=__file__)
-    
-    def deduceMemberLowerBound(self, member, assumptions=USE_DEFAULTS):
-        from real.theorems import inRationalsPos_iff_positive
-        return inRationalsPos_iff_positive.specialize({a:member},
-                                                      assumptions=assumptions).deriveRightImplication(assumptions)        
-        
-=======
-        return inRealsNeg_iff_negative.specialize({a:member},assumptions=assumptions).deriveRightImplication(assumptions)    
-    
+
     def string(self, **kwargs):
         inner_str = NumberSet.string(self, **kwargs)
         # only fence if forceFence=True (nested exponents is an example of when fencing must be forced)
-        kwargs['fence'] = kwargs['forceFence'] if 'forceFence' in kwargs else False        
+        kwargs['fence'] = kwargs['forceFence'] if 'forceFence' in kwargs else False
         return maybeFencedString(inner_str, **kwargs)
 
     def latex(self, **kwargs):
         inner_str = NumberSet.latex(self, **kwargs)
         # only fence if forceFence=True (nested exponents is an example of when fencing must be forced)
-        kwargs['fence'] = kwargs['forceFence'] if 'forceFence' in kwargs else False        
+        kwargs['fence'] = kwargs['forceFence'] if 'forceFence' in kwargs else False
         return maybeFencedString(inner_str, **kwargs)
 
     def deduceMembershipInBool(self, member, assumptions=USE_DEFAULTS):
         from ._theorems_ import xInRealsNegInBool
         from proveit._common_ import x
         return xInRealsNegInBool.specialize({x:member}, assumptions=assumptions)
->>>>>>> e6a7e2a4
 
 try:
     # Import some fundamental axioms and theorems without quantifiers.
