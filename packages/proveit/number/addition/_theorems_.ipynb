{
 "cells": [
  {
   "cell_type": "markdown",
   "metadata": {},
   "source": [
    "Theorems for context <a href=\"_context_.ipynb\" class=\"ProveItLink\">proveit.number.addition</a>\n",
    "========"
   ]
  },
  {
   "cell_type": "code",
   "execution_count": null,
   "metadata": {},
   "outputs": [],
   "source": [
    "import proveit\n",
    "from proveit import varIter, Iter, Indexed\n",
    "from proveit.logic import Forall, Equals\n",
    "\n",
    "# let's convert these to lower-case at some point (more traditional for numbers, ALL-CAPS for logic)\n",
    "from proveit._common_ import AA, B, BB, CC, D, EE\n",
    "from proveit.logic._common_ import iterA1m, iterC1n\n",
    "\n",
    "from proveit._common_ import a, b, c, d, e, f, g, h, i,j,k, l, m, n, x, y, aa, bb, cc, dd\n",
    "from proveit.number._common_ import iter_a1l, iter_b1m, iter_c1m, iter_c1n, iter_d1n\n",
    "from proveit.number import zero, one, two, three, Add, Complexes, Neg, Mult, Naturals, Integers, Reals, NaturalsPos, Greater, Less, Exp, RealsPos, RealsNeg\n",
    "from proveit.logic.set_theory import InSet\n",
    "# the context is in the current directory:\n",
    "context = proveit.Context('.') # adds context root to sys.path if necessary"
   ]
  },
  {
   "cell_type": "code",
   "execution_count": null,
   "metadata": {},
   "outputs": [],
   "source": [
    "%begin theorems"
   ]
  },
  {
   "cell_type": "code",
   "execution_count": null,
   "metadata": {},
   "outputs": [],
   "source": [
    "addIntClosureBin = Forall((a, b), InSet(Add(a, b), Integers), domain=Integers)"
   ]
  },
  {
   "cell_type": "code",
   "execution_count": null,
   "metadata": {},
   "outputs": [],
   "source": [
    "addIntClosure = Forall(m, Forall(AA, InSet(Add(iterA1m),Integers), domain = Exp(Integers,m)), domain=Naturals)"
   ]
  },
  {
   "cell_type": "code",
   "execution_count": null,
   "metadata": {},
   "outputs": [],
   "source": [
    "addNatClosureBin = Forall((a, b), InSet(Add(a, b), Naturals), domain=Naturals) "
   ]
  },
  {
   "cell_type": "code",
   "execution_count": null,
   "metadata": {},
   "outputs": [],
   "source": [
    "addNatClosure = Forall(m,Forall(AA, InSet(Add(iterA1m), Naturals), domain=Exp(Naturals,m)), domain = Naturals)"
   ]
  },
  {
   "cell_type": "code",
   "execution_count": null,
   "metadata": {},
   "outputs": [],
   "source": [
    "addRealClosureBin = Forall((a, b), InSet(Add(a, b), Reals), domain=Reals)"
   ]
  },
  {
   "cell_type": "code",
   "execution_count": null,
   "metadata": {},
   "outputs": [],
   "source": [
    "addRealClosure = Forall(m, Forall(AA, InSet(Add(iterA1m),Reals), domain=Exp(Reals,m)), domain = Naturals)"
   ]
  },
  {
   "cell_type": "code",
   "execution_count": null,
   "metadata": {},
   "outputs": [],
   "source": [
    "addComplexClosureBin = Forall((a, b), InSet(Add(a, b), Complexes), domain=Complexes)"
   ]
  },
  {
   "cell_type": "code",
   "execution_count": null,
   "metadata": {},
   "outputs": [],
   "source": [
    "addComplexClosure = Forall(m, Forall(AA, InSet(Add(iterA1m),Complexes), domain = Exp(Complexes,m)), domain=Naturals)"
   ]
  },
  {
   "cell_type": "code",
   "execution_count": null,
   "metadata": {},
   "outputs": [],
   "source": [
    "addNatPosClosure = Forall( (m, n), Forall((AA, B, CC), InSet(Add(iterA1m, B, iterC1n), NaturalsPos), domains=[Exp(Naturals,m),Naturals, Exp(Naturals,n)], conditions=[Greater(B, zero)]), domain=Naturals)"
   ]
  },
  {
   "cell_type": "code",
   "execution_count": null,
   "metadata": {},
   "outputs": [],
<<<<<<< HEAD
=======
   "source": [
    "elimZeroLeft = Forall(a, Equals(Add(zero, a), a), domain=Complexes)"
   ]
  },
  {
   "cell_type": "code",
   "execution_count": null,
   "metadata": {},
   "outputs": [],
   "source": [
    "elimZeroRight = Forall(a, Equals(Add(a, zero), a), domain=Complexes)"
   ]
  },
  {
   "cell_type": "code",
   "execution_count": null,
   "metadata": {},
   "outputs": [],
   "source": [
    "elimZeroAny = Forall((l, m), Forall((aa, bb), Equals(Add(iter_a1l, zero, iter_b1m), Add(iter_a1l, iter_b1m)), \n",
    "                                      domains=[Exp(Complexes,l), Exp(Complexes,m)]),\n",
    "                       domain=Naturals)"
   ]
  },
  {
   "cell_type": "code",
   "execution_count": null,
   "metadata": {},
   "outputs": [],
   "source": [
    "strictlyIncreasingAdditions = Forall((m,n), Forall((AA, CC), Forall(B, Greater(Add(iterA1m, B, iterC1n), B),\n",
    "                                                          domain=Reals),domains=[Exp(RealsPos,m), Exp(RealsPos,n)]) , domain = Naturals)"
   ]
  },
  {
   "cell_type": "code",
   "execution_count": null,
   "metadata": {},
   "outputs": [],
   "source": [
    "strictlyDecreasingAdditions = Forall((m,n),Forall((AA, CC), Forall(B, Less(Add(iterA1m, B, iterC1n), B),\n",
    "                                                          domain=Reals),\n",
    "                                     domains=[Exp(RealsNeg,m),Exp(RealsNeg, n)]), domain= Naturals)"
   ]
  },
  {
   "cell_type": "code",
   "execution_count": null,
   "metadata": {},
   "outputs": [],
   "source": [
    "commutation = Forall((a, b), Equals(Add(a, b), Add(b, a)), domain=Complexes)"
   ]
  },
  {
   "cell_type": "code",
   "execution_count": null,
   "metadata": {},
   "outputs": [],
   "source": [
    "rightwardCommutation = Forall((l, m, n),Forall((aa,b,cc,dd), Equals(Add(iter_a1l, b, iter_c1m, iter_d1n), Add(iter_a1l, iter_c1m, b, iter_d1n)), \n",
    "                                               domains = [Exp(Complexes, l), Complexes, Exp(Complexes,m), Exp(Complexes, n)]), \n",
    "                              domain = Naturals)"
   ]
  },
  {
   "cell_type": "code",
   "execution_count": null,
   "metadata": {},
   "outputs": [],
   "source": [
    "leftwardCommutation = Forall((l, m, n),Forall((aa,bb,c,dd), Equals(Add(iter_a1l, iter_b1m, c, iter_d1n), Add(iter_a1l, c, iter_b1m, iter_d1n)), \n",
    "                                               domains = [Exp(Complexes, l), Exp(Complexes,m), Complexes, Exp(Complexes, n)]), \n",
    "                              domain = Naturals)"
   ]
  },
  {
   "cell_type": "code",
   "execution_count": null,
   "metadata": {},
   "outputs": [],
   "source": [
    "association = Forall((l,m,n), Forall((aa,bb,cc), Equals(Add(iter_a1l, iter_b1m, iter_c1n), \n",
    "                                                        Add(iter_a1l, Add(iter_b1m), iter_c1n)),\n",
    "                                     domains = [Exp(Complexes,l), Exp(Complexes,m), Exp(Complexes,n)]),\n",
    "                     domain=Naturals)"
   ]
  },
  {
   "cell_type": "code",
   "execution_count": null,
   "metadata": {},
   "outputs": [],
   "source": [
    "disassociation = Forall((l,m,n), Forall((aa,bb,cc), Equals(Add(iter_a1l, Add(iter_b1m), iter_c1n),\n",
    "                                                           Add(iter_a1l, iter_b1m, iter_c1n)),\n",
    "                                        domains = [Exp(Complexes,l), Exp(Complexes,m), Exp(Complexes,n)]),\n",
    "                        domain=Naturals)"
   ]
  },
  {
   "cell_type": "code",
   "execution_count": null,
   "metadata": {},
   "outputs": [],
>>>>>>> e6a7e2a4
   "source": [
    "%end theorems"
   ]
  },
  {
   "cell_type": "code",
   "execution_count": null,
   "metadata": {},
   "outputs": [],
   "source": []
  }
 ],
 "metadata": {
  "kernelspec": {
   "display_name": "Python 3",
   "language": "python",
   "name": "python3"
  }
 },
 "nbformat": 4,
 "nbformat_minor": 0
}<|MERGE_RESOLUTION|>--- conflicted
+++ resolved
@@ -125,8 +125,6 @@
    "execution_count": null,
    "metadata": {},
    "outputs": [],
-<<<<<<< HEAD
-=======
    "source": [
     "elimZeroLeft = Forall(a, Equals(Add(zero, a), a), domain=Complexes)"
    ]
@@ -232,7 +230,6 @@
    "execution_count": null,
    "metadata": {},
    "outputs": [],
->>>>>>> e6a7e2a4
    "source": [
     "%end theorems"
    ]
