{
 "cells": [
  {
   "cell_type": "code",
   "execution_count": null,
   "metadata": {},
   "outputs": [],
   "source": [
    "from proveit.basiclogic import autoSubstitute, autoSubstitution, In, Equation, And, compose\n",
    "from proveit.number.arithmeticOps import *\n",
    "from proveit.common import a, b, k, l, r, x, eps\n",
    "from proveit.number import Exponentiate, Add, subtract, Multiply, Abs\n",
    "from proveit.number.common import *\n",
    "from proveit.physics.quantum.QPE.axioms import tInNaturalsPos, modAddDef\n",
    "from proveit.physics.quantum.QPE.theorems import fail_ineq, posDomainInFullDomain, negDomainInFullDomain, \\\n",
    "    two_pow_tMinusOne_in_posnats, phaseInReals, all_alpha_l_in_complexes, all_abs_alpha_l_nonneg, deltaInReals, scaledDeltaInInterval, \\\n",
    "    scaledDelta_notEq_nonzeroInt, alpha_l_sqrd_ineq, fail_sum\n",
    "from proveit.physics.quantum.QPE.common import alpha_l, alpha_l_sqrd, t_, delta_, two_pow_t_minus_one, \\\n",
    "    fullDomain, negDomain, posDomain, epsDomain\n",
    "from proveit.physics.quantum.QPE.phaseEstOps import Psuccess, Pfail, ModAdd\n",
    "from proveit.number.complex.theorems import cancelSubAndAdd, negNeg, cancelAddNeg, addNegAsSubtract, \\\n",
    "    subTwoAddOne, addTwice\n",
    "from proveit.number.natural.axioms import oneAddOne\n",
    "from proveit.number.integer.theorems import sumIneq1, indexShift, sumEq, evenFuncSum, sumIntegrateIneq1\n",
    "from proveit.number.relation import Relation\n",
    "from proveit.number.real.theorems import sumFactor_temp, sumIneq2, ineqThm5, ineqThm6a, ineqThm7a, ineqThm8a, \\\n",
    "    simplifyQuarterTimesTwo, boundedInvSqrdIntegral, inverseSqrdIsEvenFunc, inverseSqrdIsMonDecFunc\n",
    "from proveit.basiclogic.set import Union\n",
    "from IPython.display import display"
   ]
  },
  {
   "cell_type": "code",
   "execution_count": null,
   "metadata": {},
   "outputs": [],
   "source": [
    "fail_ineq.beginProof()"
   ]
  },
  {
   "cell_type": "code",
   "execution_count": null,
   "metadata": {},
   "outputs": [],
   "source": [
    "def showExprTree(expr, indent = ''):\n",
    "    print(indent + str(expr.__class__) + \": \" + str(expr))\n",
    "    for subExpr in expr._subExpressions:\n",
    "        showExprTree(subExpr, indent + '  ')"
   ]
  },
  {
   "cell_type": "code",
   "execution_count": null,
   "metadata": {},
   "outputs": [],
   "source": [
    "epsInDomain = In(eps, epsDomain)\n",
    "display(epsInDomain)\n",
    "display(epsDomain.deduceMemberInNaturalsPos(eps).proven({epsInDomain}))\n",
    "epsLowerBound = epsDomain.deduceMemberLowerBound(eps).deriveReversed().proven({epsInDomain})\n",
    "display(epsLowerBound)\n",
    "epsUpperBound = epsDomain.deduceMemberUpperBound(eps).proven({epsInDomain})\n",
    "display(epsUpperBound)"
   ]
  },
  {
   "cell_type": "code",
   "execution_count": null,
   "metadata": {},
   "outputs": [],
   "source": [
    "fail_sum_special = fail_sum.specialize().proven({epsInDomain})\n",
    "fail_sum_special"
   ]
  },
  {
   "cell_type": "code",
   "execution_count": null,
   "metadata": {},
   "outputs": [],
   "source": [
    "display(negDomain)\n",
    "display(posDomain)\n",
    "display(fullDomain)"
   ]
  },
  {
   "cell_type": "code",
   "execution_count": null,
   "metadata": {},
   "outputs": [],
   "source": [
    "lInDomain = In(l, fullDomain)\n",
    "lNotZero = NotEquals(l, zero)\n",
    "display(lInDomain)\n",
    "display(lNotZero)\n"
   ]
  },
  {
   "cell_type": "code",
   "execution_count": null,
   "metadata": {},
   "outputs": [],
   "source": [
    "display(negDomainInFullDomain.specialize().specialize().proven({epsInDomain, In(l, negDomain)}))\n",
    "display(posDomainInFullDomain.specialize().specialize().proven({epsInDomain, In(l, posDomain)}))\n",
    "display(negDomain.deduceMemberInIntegers(l, {epsInDomain}).proven({epsInDomain, In(l,negDomain)}))\n",
    "display(posDomain.deduceMemberInIntegers(l, {epsInDomain}).proven({epsInDomain, In(l,posDomain)}))"
   ]
  },
  {
   "cell_type": "code",
   "execution_count": null,
   "metadata": {},
   "outputs": [],
   "source": [
    "lInNegDomainIsNeg = negDomain.deduceMemberIsNegative(l, {epsInDomain})\n",
    "display(lInNegDomainIsNeg.proven({epsInDomain, In(l, negDomain)}))\n",
    "display(lInNegDomainIsNeg.deriveRelaxed({epsInDomain, In(l, negDomain)}).proven({epsInDomain, In(l, negDomain)}))\n",
    "display(posDomain.deduceMemberIsPositive(l, {epsInDomain}).proven({epsInDomain, In(l, posDomain)}))"
   ]
  },
  {
   "cell_type": "code",
   "execution_count": null,
   "metadata": {},
   "outputs": [],
   "source": [
    "epsPlusOneIneq = Add(eps, one).deduceStrictIncrease(1, {epsInDomain}).proven({epsInDomain})\n",
    "display(epsPlusOneIneq)\n",
    "posDomainLowerBound = posDomain.deduceMemberLowerBound(l, {epsInDomain}).deriveReversed()\n",
    "display(posDomainLowerBound)\n",
    "posDomainGreaterThanOne = posDomainLowerBound.applyTransitivity(epsPlusOneIneq).proven({epsInDomain, In(l, posDomain)})\n",
    "display(posDomainGreaterThanOne)\n",
<<<<<<< HEAD
    "display(deducePositive(Subtract(l, one), {epsInDomain, In(l, posDomain)}).proven({epsInDomain, In(l, posDomain)}))\n"
=======
    "display(deducePositive(subtract(l, one), {epsInDomain, In(l, posDomain)}).proven({epsInDomain, In(l, posDomain)}))\n"
>>>>>>> e6a7e2a4
   ]
  },
  {
   "cell_type": "code",
   "execution_count": null,
   "metadata": {},
   "outputs": [],
   "source": [
    "display(deduceNotZero(l, {epsInDomain, In(l, negDomain)}).proven({epsInDomain, In(l, negDomain)}))\n",
    "display(deduceNotZero(l, {epsInDomain, In(l, posDomain)}).proven({epsInDomain, In(l, posDomain)}))"
   ]
  },
  {
   "cell_type": "code",
   "execution_count": null,
   "metadata": {},
   "outputs": [],
   "source": [
    "Y0 = alpha_l_sqrd_ineq.specialize().proven({lInDomain, lNotZero})\n",
    "Y0"
   ]
  },
  {
   "cell_type": "code",
   "execution_count": null,
   "metadata": {},
   "outputs": [],
   "source": [
    "scaledDelta_notEq_nonzeroInt"
   ]
  },
  {
   "cell_type": "code",
   "execution_count": null,
   "metadata": {},
   "outputs": [],
   "source": [
    "display(scaledDelta_notEq_nonzeroInt.specialize().proven({epsInDomain, In(l, posDomain)}))\n",
    "display(scaledDelta_notEq_nonzeroInt.specialize().proven({epsInDomain, In(l, negDomain)}))"
   ]
  },
  {
   "cell_type": "code",
   "execution_count": null,
   "metadata": {},
   "outputs": [],
   "source": [
    "sumIneq1"
   ]
  },
  {
   "cell_type": "code",
   "execution_count": null,
   "metadata": {},
   "outputs": [],
   "source": [
    "Y1a = sumIneq1.specialize({Operation(a,l):alpha_l_sqrd, Operation(b,l):Y0.rhs}).proven()\n",
    "Y1a"
   ]
  },
  {
   "cell_type": "code",
   "execution_count": null,
   "metadata": {},
   "outputs": [],
   "source": [
    "display(negDomain.lowerBound.deduceInIntegers().proven())\n",
    "display(negDomain.upperBound.deduceInIntegers({epsInDomain}).proven({epsInDomain}))"
   ]
  },
  {
   "cell_type": "code",
   "execution_count": null,
   "metadata": {},
   "outputs": [],
   "source": [
    "Y1 = Y1a.specialize({m:negDomain.lowerBound, n:negDomain.upperBound}).proven({epsInDomain})\n",
    "Y1"
   ]
  },
  {
   "cell_type": "code",
   "execution_count": null,
   "metadata": {},
   "outputs": [],
   "source": [
    "display(posDomain.lowerBound.deduceInIntegers({epsInDomain}).proven({epsInDomain}))\n",
    "display(posDomain.upperBound.deduceInIntegers().proven({epsInDomain}))"
   ]
  },
  {
   "cell_type": "code",
   "execution_count": null,
   "metadata": {},
   "outputs": [],
   "source": [
    "Y2 = Y1a.specialize({m:posDomain.lowerBound, n:posDomain.upperBound}).proven({epsInDomain})\n",
    "Y2"
   ]
  },
  {
   "cell_type": "code",
   "execution_count": null,
   "metadata": {},
   "outputs": [],
   "source": [
    "Y0_negDomain = Y0.generalize(l, domain=negDomain).proven({epsInDomain})\n",
    "Y0_negDomain.relabel({l:k})"
   ]
  },
  {
   "cell_type": "code",
   "execution_count": null,
   "metadata": {},
   "outputs": [],
   "source": [
    "Y0_posDomain = Y0.generalize(l, domain=posDomain).proven({epsInDomain})\n",
    "Y0_posDomain.relabel({l:k})"
   ]
  },
  {
   "cell_type": "code",
   "execution_count": null,
   "metadata": {},
   "outputs": [],
   "source": [
    "Y1.conclusion.proven({epsInDomain})"
   ]
  },
  {
   "cell_type": "code",
   "execution_count": null,
   "metadata": {},
   "outputs": [],
   "source": [
    "Y2.conclusion.proven({epsInDomain})"
   ]
  },
  {
   "cell_type": "code",
   "execution_count": null,
   "metadata": {},
   "outputs": [],
   "source": [
    "display(Y1.conclusion.rhs.deduceInReals({epsInDomain, lInDomain}).proven({epsInDomain, lInDomain}))\n",
    "display(Y2.conclusion.rhs.deduceInReals({epsInDomain, lInDomain}).proven({epsInDomain, lInDomain}))"
   ]
  },
  {
   "cell_type": "code",
   "execution_count": null,
   "metadata": {},
   "outputs": [],
   "source": [
    "display(all_alpha_l_in_complexes.specialize())\n",
    "abs_alpha_l_real_and_nonneg = all_abs_alpha_l_nonneg.specialize().decompose()\n",
    "display(abs_alpha_l_real_and_nonneg[0])\n",
    "display(abs_alpha_l_real_and_nonneg[1])"
   ]
  },
  {
   "cell_type": "code",
   "execution_count": null,
   "metadata": {},
   "outputs": [],
   "source": [
    "fail_sum_special.rhs.operands[0].deduceInReals({epsInDomain, lInDomain}).proven({epsInDomain, lInDomain})"
   ]
  },
  {
   "cell_type": "code",
   "execution_count": null,
   "metadata": {},
   "outputs": [],
   "source": [
    "fail_sum_special.rhs.operands[1].deduceInReals({epsInDomain, lInDomain}).proven({epsInDomain, lInDomain})"
   ]
  },
  {
   "cell_type": "code",
   "execution_count": null,
   "metadata": {},
   "outputs": [],
   "source": [
    "Y3 = sumIneq2.specialize({a:fail_sum_special.rhs.operands[0], b:fail_sum_special.rhs.operands[1], c:Y1.conclusion.rhs, d:Y2.conclusion.rhs}).proven({epsInDomain})\n",
    "Y3"
   ]
  },
  {
   "cell_type": "code",
   "execution_count": null,
   "metadata": {},
   "outputs": [],
   "source": [
    "Q = Y3.hypothesis.concludeViaComposition().proven({epsInDomain})\n",
    "display(Q)\n",
    "display(Y3.conclusion.proven({epsInDomain}))"
   ]
  },
  {
   "cell_type": "code",
   "execution_count": null,
   "metadata": {},
   "outputs": [],
   "source": [
    "X1 = Relation(fail_sum_special).update(Y3.conclusion).proven({epsInDomain})\n",
    "X1"
   ]
  },
  {
   "cell_type": "code",
   "execution_count": null,
   "metadata": {},
   "outputs": [],
   "source": [
    "X1_summand = X1.rhs.operands[0].summand\n",
    "X1_summand"
   ]
  },
  {
   "cell_type": "code",
   "execution_count": null,
   "metadata": {},
   "outputs": [],
   "source": [
<<<<<<< HEAD
    "Y4 = X1_summand.factor(Fraction(one,four),'left',assumptions={epsInDomain, In(l, posDomain)}).proven({epsInDomain, In(l, posDomain)})\n",
    "X1_summand.factor(Fraction(one,four),'left',assumptions={epsInDomain, In(l, negDomain)}).proven({epsInDomain, In(l, negDomain)})\n",
=======
    "Y4 = X1_summand.factor(frac(one,four),'left',assumptions={epsInDomain, In(l, posDomain)}).proven({epsInDomain, In(l, posDomain)})\n",
    "X1_summand.factor(frac(one,four),'left',assumptions={epsInDomain, In(l, negDomain)}).proven({epsInDomain, In(l, negDomain)})\n",
>>>>>>> e6a7e2a4
    "Y4"
   ]
  },
  {
   "cell_type": "code",
   "execution_count": null,
   "metadata": {},
   "outputs": [],
   "source": [
    "X1.rhs"
   ]
  },
  {
   "cell_type": "code",
   "execution_count": null,
   "metadata": {},
   "outputs": [],
   "source": [
    "Y4_sum1equivForAllInstances = Y4.generalize(l,negDomain)\n",
    "Y4_sum1equivForAllInstances.proven({epsInDomain})"
   ]
  },
  {
   "cell_type": "code",
   "execution_count": null,
   "metadata": {},
   "outputs": [],
   "source": [
    "Y4_sum2equivForAllInstances = Y4.generalize(l,posDomain)\n",
    "Y4_sum2equivForAllInstances.proven({epsInDomain})"
   ]
  },
  {
   "cell_type": "code",
   "execution_count": null,
   "metadata": {},
   "outputs": [],
   "source": [
    "Y5_sum1 = X1.rhs.operands[0].instanceSubstitution(Y4_sum1equivForAllInstances)\n",
    "Y5_sum1.proven({epsInDomain})"
   ]
  },
  {
   "cell_type": "code",
   "execution_count": null,
   "metadata": {},
   "outputs": [],
   "source": [
    "Y5_sum2 = X1.rhs.operands[1].instanceSubstitution(Y4_sum2equivForAllInstances)\n",
    "Y5_sum2.proven({epsInDomain})"
   ]
  },
  {
   "cell_type": "code",
   "execution_count": null,
   "metadata": {},
   "outputs": [],
   "source": [
    "X2 = Y5_sum1.subRightSideInto(X1)\n",
    "X3 = Y5_sum2.subRightSideInto(X2)\n",
    "X3.proven({epsInDomain})"
   ]
  },
  {
   "cell_type": "code",
   "execution_count": null,
   "metadata": {},
   "outputs": [],
   "source": [
    "ineqThm7a"
   ]
  },
  {
   "cell_type": "code",
   "execution_count": null,
   "metadata": {},
   "outputs": [],
   "source": [
<<<<<<< HEAD
    "display(Fraction(one,four).deduceInReals().proven())\n",
    "display(deducePositive(Fraction(one, four)).deriveRelaxed().proven())"
=======
    "display(frac(one,four).deduceInReals().proven())\n",
    "display(deducePositive(frac(one, four)).deriveRelaxed().proven())"
>>>>>>> e6a7e2a4
   ]
  },
  {
   "cell_type": "code",
   "execution_count": null,
   "metadata": {},
   "outputs": [],
   "source": [
    "display(scaledDeltaInInterval.domain.deduceMemberLowerBound(scaledDeltaInInterval.element).proven())\n",
    "display(scaledDeltaInInterval.domain.deduceMemberUpperBound(scaledDeltaInInterval.element).deriveRelaxed().proven())"
   ]
  },
  {
   "cell_type": "code",
   "execution_count": null,
   "metadata": {},
   "outputs": [],
   "source": [
    "ineqThm7a"
   ]
  },
  {
   "cell_type": "code",
   "execution_count": null,
   "metadata": {},
   "outputs": [],
   "source": [
    "Y6 = ineqThm7a.specialize({x:Multiply(Exponentiate(two,t_), delta_)}).specialize({a:frac(one,four)})\n",
    "Y6.specialize().generalize(l, domain=negDomain).relabel({l:k}).proven({epsInDomain})"
   ]
  },
  {
   "cell_type": "code",
   "execution_count": null,
   "metadata": {},
   "outputs": [],
   "source": [
    "ineqThm8a"
   ]
  },
  {
   "cell_type": "code",
   "execution_count": null,
   "metadata": {},
   "outputs": [],
   "source": [
    "Y7 = ineqThm8a.specialize({x:Multiply(Exponentiate(two,t_), delta_)}).specialize({a:frac(one,four)}).proven()\n",
    "Y7.specialize().generalize(l, domain=posDomain).relabel({l:k}).proven({epsInDomain})"
   ]
  },
  {
   "cell_type": "code",
   "execution_count": null,
   "metadata": {},
   "outputs": [],
   "source": [
    "sumIneq1"
   ]
  },
  {
   "cell_type": "code",
   "execution_count": null,
   "metadata": {},
   "outputs": [],
   "source": [
    "Y8 = sumIneq1.specialize({Operation(a,l):Y6.specialize().lhs, Operation(b,l):Y6.specialize().rhs}).specialize({m:negDomain.lowerBound, n:negDomain.upperBound})\n",
    "Y8.proven({epsInDomain})"
   ]
  },
  {
   "cell_type": "code",
   "execution_count": null,
   "metadata": {},
   "outputs": [],
   "source": [
    "Y9 = sumIneq1.specialize({Operation(a,l):Y7.specialize().lhs, Operation(b,l):Y7.specialize().rhs}).specialize({m:posDomain.lowerBound, n:posDomain.upperBound})\n",
    "Y9.proven({epsInDomain})"
   ]
  },
  {
   "cell_type": "code",
   "execution_count": null,
   "metadata": {},
   "outputs": [],
   "source": [
    "compose(Y8.conclusion, Y9.conclusion).proven({epsInDomain})"
   ]
  },
  {
   "cell_type": "code",
   "execution_count": null,
   "metadata": {},
   "outputs": [],
   "source": [
    "sumIneq2"
   ]
  },
  {
   "cell_type": "code",
   "execution_count": null,
   "metadata": {},
   "outputs": [],
   "source": [
    "Y9.conclusion.rhs"
   ]
  },
  {
   "cell_type": "code",
   "execution_count": null,
   "metadata": {},
   "outputs": [],
   "source": [
<<<<<<< HEAD
    "deducePositive(Subtract(l, one), assumptions={epsInDomain, In(l, posDomain)})"
=======
    "deducePositive(subtract(l, one), assumptions={epsInDomain, In(l, posDomain)})"
>>>>>>> e6a7e2a4
   ]
  },
  {
   "cell_type": "code",
   "execution_count": null,
   "metadata": {},
   "outputs": [],
   "source": [
    "display(X3.rhs.operands[0].deduceInReals({epsInDomain}))\n",
    "display(X3.rhs.operands[1].deduceInReals({epsInDomain}))\n",
    "display(Y8.conclusion.rhs.deduceInReals({epsInDomain}))\n",
    "display(Y9.conclusion.rhs.deduceInReals({epsInDomain}))"
   ]
  },
  {
   "cell_type": "code",
   "execution_count": null,
   "metadata": {},
   "outputs": [],
   "source": [
    "Y10 = sumIneq2.specialize({a:X3.rhs.operands[0], b:X3.rhs.operands[1], c:Y8.conclusion.rhs, d:Y9.conclusion.rhs})\n",
    "Y10.proven({In(Y9.conclusion.rhs,Reals), epsInDomain, lInDomain})"
   ]
  },
  {
   "cell_type": "code",
   "execution_count": null,
   "metadata": {},
   "outputs": [],
   "source": [
    "Y10.conclusion.proven({epsInDomain, lInDomain})"
   ]
  },
  {
   "cell_type": "code",
   "execution_count": null,
   "metadata": {},
   "outputs": [],
   "source": [
    "X4 = Relation(X3).update(Y10.conclusion)\n",
    "epsInDomain"
   ]
  },
  {
   "cell_type": "code",
   "execution_count": null,
   "metadata": {},
   "outputs": [],
   "source": [
    "deduceInComplexes(X4.rhs, {epsInDomain}).proven({epsInDomain})"
   ]
  },
  {
   "cell_type": "code",
   "execution_count": null,
   "metadata": {},
   "outputs": [],
   "source": [
<<<<<<< HEAD
    "X4.rhs.operands[0].factor(Fraction(one,four),assumptions={epsInDomain})"
=======
    "X4.rhs.operands[0].factor(frac(one,four),assumptions={epsInDomain})"
>>>>>>> e6a7e2a4
   ]
  },
  {
   "cell_type": "code",
   "execution_count": null,
   "metadata": {},
   "outputs": [],
   "source": [
<<<<<<< HEAD
    "X4.rhs.operands[0].factor(Fraction(one,four),assumptions={epsInDomain}).proven({epsInDomain})"
=======
    "X4.rhs.operands[0].factor(frac(one,four),assumptions={epsInDomain}).proven({epsInDomain})"
>>>>>>> e6a7e2a4
   ]
  },
  {
   "cell_type": "code",
   "execution_count": null,
   "metadata": {},
   "outputs": [],
   "source": [
<<<<<<< HEAD
    "X5 = X4.rhs.operands[0].factor(Fraction(one,four),assumptions={epsInDomain}).subRightSideInto(X4).proven({epsInDomain})\n",
    "X6 = X5.rhs.operands[1].factor(Fraction(one,four),assumptions={epsInDomain}).subRightSideInto(X5).proven({epsInDomain})\n",
=======
    "X5 = X4.rhs.operands[0].factor(frac(one,four),assumptions={epsInDomain}).subRightSideInto(X4).proven({epsInDomain})\n",
    "X6 = X5.rhs.operands[1].factor(frac(one,four),assumptions={epsInDomain}).subRightSideInto(X5).proven({epsInDomain})\n",
>>>>>>> e6a7e2a4
    "X6"
   ]
  },
  {
   "cell_type": "code",
   "execution_count": null,
   "metadata": {},
   "outputs": [],
   "source": [
    "X7 = X6.rhs.factor(frac(one, four), pull='left', assumptions={epsInDomain}).subRightSideInto(X6)\n",
    "X7.proven({epsInDomain})"
   ]
  },
  {
   "cell_type": "code",
   "execution_count": null,
   "metadata": {},
   "outputs": [],
   "source": [
    "indexShift"
   ]
  },
  {
   "cell_type": "code",
   "execution_count": null,
   "metadata": {},
   "outputs": [],
   "source": [
    "deduceInIntegers(negDomain.lowerBound, {epsInDomain})\n",
    "deduceInIntegers(negDomain.upperBound, {epsInDomain})\n",
    "deduceInIntegers(Neg(one))\n",
    "Y11 = indexShift.specialize({Operation(f,l):X7.rhs.operands[1].operands[1].summand,x:l}).specialize({c:Neg(one),a:X7.rhs.operands[1].operands[1].domain.lowerBound, b:X7.rhs.operands[1].operands[1].domain.upperBound}).subRightSideInto(X7)\n",
    "Y11.proven({epsInDomain})"
   ]
  },
  {
   "cell_type": "code",
   "execution_count": null,
   "metadata": {},
   "outputs": [],
   "source": [
    "shiftedDomain = Y11.rhs.operands[1].operands[1].domain\n",
    "shiftedDomain"
   ]
  },
  {
   "cell_type": "code",
   "execution_count": null,
   "metadata": {},
   "outputs": [],
   "source": [
    "summandToSimplify = Y11.rhs.operands[1].operands[1].summand\n",
    "summandToSimplify"
   ]
  },
  {
   "cell_type": "code",
   "execution_count": null,
   "metadata": {},
   "outputs": [],
   "source": [
    "cancelSubAndAdd"
   ]
  },
  {
   "cell_type": "code",
   "execution_count": null,
   "metadata": {},
   "outputs": [],
   "source": [
    "lShiftCancellation = cancelSubAndAdd.specialize({a:l,b:one})\n",
    "lShiftCancellation"
   ]
  },
  {
   "cell_type": "code",
   "execution_count": null,
   "metadata": {},
   "outputs": [],
   "source": [
    "display(shiftedDomain.deduceMemberInIntegers(l, {epsInDomain}).proven({epsInDomain, In(l, shiftedDomain)}))\n",
    "display(deduceInComplexes(lShiftCancellation.lhs, {epsInDomain, In(l, shiftedDomain)}))\n",
    "display(deduceInComplexes(lShiftCancellation.rhs, {epsInDomain, In(l, shiftedDomain)}))\n",
    "summandSimplification = lShiftCancellation.substitution(summandToSimplify)\n",
    "display(summandSimplification)\n",
    "summandSimplification.generalize(l, domain=shiftedDomain).relabel({l:k}).proven({epsInDomain})"
   ]
  },
  {
   "cell_type": "code",
   "execution_count": null,
   "metadata": {},
   "outputs": [],
   "source": [
    "sumEq"
   ]
  },
  {
   "cell_type": "code",
   "execution_count": null,
   "metadata": {},
   "outputs": [],
   "source": [
    "deduceInIntegers(shiftedDomain.lowerBound, {epsInDomain})\n",
    "deduceInIntegers(shiftedDomain.upperBound, {epsInDomain})\n",
    "Y12 = sumEq.specialize({Operation(f,l):summandToSimplify, Operation(g,l):summandSimplification.rhs}).specialize({m:shiftedDomain.lowerBound, n:shiftedDomain.upperBound})\n",
    "Y12.conclusion.proven({epsInDomain})"
   ]
  },
  {
   "cell_type": "code",
   "execution_count": null,
   "metadata": {},
   "outputs": [],
   "source": [
    "X8 = Y12.conclusion.subRightSideInto(Y11)\n",
    "X8.proven({epsInDomain})"
   ]
  },
  {
   "cell_type": "code",
   "execution_count": null,
   "metadata": {},
   "outputs": [],
   "source": [
    "evenFuncSum"
   ]
  },
  {
   "cell_type": "code",
   "execution_count": null,
   "metadata": {},
   "outputs": [],
   "source": [
    "X9 = evenFuncSum.specialize({Operation(f,l):X8.rhs.operands[1].operands[0].summand, x:l}).specialize({a:X8.rhs.operands[1].operands[0].domain.lowerBound, b:X8.rhs.operands[1].operands[0].domain.upperBound}).subRightSideInto(X8)\n",
    "X9.proven({epsInDomain})"
   ]
  },
  {
   "cell_type": "code",
   "execution_count": null,
   "metadata": {},
   "outputs": [],
   "source": [
    "cleanLimits1a = X9.rhs.operands[1].terms[0].domain.upperBound.distribute()\n",
    "cleanLimits1a.proven()"
   ]
  },
  {
   "cell_type": "code",
   "execution_count": null,
   "metadata": {},
   "outputs": [],
   "source": [
    "cleanLimits1 = cleanLimits1a.rhs.subtractionFolding(1).subRightSideInto(cleanLimits1a)\n",
    "cleanLimits1.proven()"
   ]
  },
  {
   "cell_type": "code",
   "execution_count": null,
   "metadata": {},
   "outputs": [],
   "source": [
    "cleanLimits2 = X9.rhs.operands[1].terms[0].domain.lowerBound.simplification({epsInDomain})\n",
    "cleanLimits2.proven({epsInDomain})"
   ]
  },
  {
   "cell_type": "code",
   "execution_count": null,
   "metadata": {},
   "outputs": [],
   "source": [
    "cleanLimits3 = addNegAsSubtract.specialize({x:two_pow_t_minus_one, y:one})\n",
    "cleanLimits3.proven({epsInDomain})"
   ]
  },
  {
   "cell_type": "code",
   "execution_count": null,
   "metadata": {},
   "outputs": [],
   "source": [
    "deduceInComplexes(eps, {epsInDomain})\n",
    "cleanLimits4 = cancelAddNeg.specialize({a:eps, b:one})\n",
    "cleanLimits4.proven({epsInDomain})"
   ]
  },
  {
   "cell_type": "code",
   "execution_count": null,
   "metadata": {},
   "outputs": [],
   "source": [
    "X10 = cleanLimits1.subRightSideInto(X9)\n",
    "X10 = cleanLimits2.subRightSideInto(X10)\n",
    "X10 = cleanLimits3.subRightSideInto(X10)\n",
    "X10 = cleanLimits4.subRightSideInto(X10)\n",
    "X10.proven({epsInDomain})"
   ]
  },
  {
   "cell_type": "code",
   "execution_count": null,
   "metadata": {},
   "outputs": [],
   "source": [
    "X10secondSummation = X10.rhs.operands[1].operands[1]\n",
    "X10secondSummation"
   ]
  },
  {
   "cell_type": "code",
   "execution_count": null,
   "metadata": {},
   "outputs": [],
   "source": [
    "X10secondSummation.domain.deduceMemberInIntegers(l, {epsInDomain}).proven({epsInDomain, In(l, X10secondSummation.domain)})"
   ]
  },
  {
   "cell_type": "code",
   "execution_count": null,
   "metadata": {},
   "outputs": [],
   "source": [
    "X10secondSummationLowerBound = X10secondSummation.domain.deduceMemberLowerBound(l, {epsInDomain})\n",
    "X10secondSummationLowerBound.proven({epsInDomain, In(l, X10secondSummation.domain)})"
   ]
  },
  {
   "cell_type": "code",
   "execution_count": null,
   "metadata": {},
   "outputs": [],
   "source": [
    "deducePositive(eps, {epsInDomain}).applyTransitivity(X10secondSummationLowerBound)"
   ]
  },
  {
   "cell_type": "code",
   "execution_count": null,
   "metadata": {},
   "outputs": [],
   "source": [
    "epsStrictUpperBound1 = Add(epsUpperBound.rhs, one).deduceStrictIncrease(0, {epsInDomain}).applyTransitivity(epsUpperBound)\n",
    "epsStrictUpperBound1.proven({epsInDomain})"
   ]
  },
  {
   "cell_type": "code",
   "execution_count": null,
   "metadata": {},
   "outputs": [],
   "source": [
    "epsStrictUpperBound2 = epsStrictUpperBound1.applyTransitivity(subTwoAddOne.specialize({a:two_pow_t_minus_one}))\n",
    "epsStrictUpperBound2.proven({epsInDomain})"
   ]
  },
  {
   "cell_type": "code",
   "execution_count": null,
   "metadata": {},
   "outputs": [],
   "source": [
    "epsStrictUpperBound = epsStrictUpperBound2.deriveReversed()\n",
    "epsStrictUpperBound.proven({epsInDomain})"
   ]
  },
  {
   "cell_type": "code",
   "execution_count": null,
   "metadata": {},
   "outputs": [],
   "source": [
    "Y13 = X10.rhs.operands[1].operands[1].splitOffFirst({epsInDomain})\n",
    "Y13.proven({epsInDomain})"
   ]
  },
  {
   "cell_type": "code",
   "execution_count": null,
   "metadata": {},
   "outputs": [],
   "source": [
    "Y14 = Y13.substitution(subtract(X, frac(one, Exponentiate(eps, two))), X)\n",
    "Y14.proven({epsInDomain})"
   ]
  },
  {
   "cell_type": "code",
   "execution_count": null,
   "metadata": {},
   "outputs": [],
   "source": [
    "X10firstSummation = X10.rhs.operands[1].operands[0]\n",
    "X10firstSummationLowerBound = X10firstSummation.domain.deduceMemberLowerBound(l, {epsInDomain})\n",
    "X10firstSummationLowerBound.proven({epsInDomain, In(l, X10firstSummation.domain)})"
   ]
  },
  {
   "cell_type": "code",
   "execution_count": null,
   "metadata": {},
   "outputs": [],
   "source": [
    "X10firstSummationStrictLowerBound = X10firstSummationLowerBound.lhs.deduceStrictIncrease(0, {epsInDomain}).applyTransitivity(X10firstSummationLowerBound)\n",
    "X10firstSummationStrictLowerBound.proven({epsInDomain, In(l, X10firstSummation.domain)})"
   ]
  },
  {
   "cell_type": "code",
   "execution_count": null,
   "metadata": {},
   "outputs": [],
   "source": [
    "deducePositive(eps, {epsInDomain}).applyTransitivity(X10firstSummationStrictLowerBound).proven({epsInDomain, In(l, X10firstSummation.domain)})"
   ]
  },
  {
   "cell_type": "code",
   "execution_count": null,
   "metadata": {},
   "outputs": [],
   "source": [
    "Y15 = Y14.rhs.cancel(assumptions={epsInDomain}).subRightSideInto(Y14)\n",
    "Y15.proven({epsInDomain})"
   ]
  },
  {
   "cell_type": "code",
   "execution_count": null,
   "metadata": {},
   "outputs": [],
   "source": [
    "X11 = Y15.subLeftSideInto(X10)\n",
    "X11.proven({epsInDomain})"
   ]
  },
  {
   "cell_type": "code",
   "execution_count": null,
   "metadata": {},
   "outputs": [],
   "source": [
    "termToBound = X11.rhs.operands[1]\n",
    "groupAndUngroupAssumptions = {In(eps,Complexes), In(termToBound.operands[1],Complexes), NotEquals(eps,zero)}\n",
    "termToBound"
   ]
  },
  {
   "cell_type": "code",
   "execution_count": null,
   "metadata": {},
   "outputs": [],
   "source": [
    "shiftedPosDomain = termToBound.operands[0].operands[0].domain\n",
    "shiftedPosDomain"
   ]
  },
  {
   "cell_type": "code",
   "execution_count": null,
   "metadata": {},
   "outputs": [],
   "source": [
    "display(shiftedPosDomain.deduceMemberInIntegers(l, {epsInDomain, \n",
    "                                                    In(l, shiftedPosDomain)}).proven({epsInDomain, In(l, shiftedPosDomain)}))\n",
    "lGreaterThanEps = shiftedPosDomain.deduceMemberLowerBound(l, {epsInDomain}).deriveReversed()\n",
    "display(lGreaterThanEps.applyTransitivity(deducePositive(eps, {epsInDomain})).proven({epsInDomain, In(l, shiftedPosDomain)}))"
   ]
  },
  {
   "cell_type": "code",
   "execution_count": null,
   "metadata": {},
   "outputs": [],
   "source": [
    "Y16 = termToBound.commute(assumptions={epsInDomain})\n",
    "Y16.proven({epsInDomain})"
   ]
  },
  {
   "cell_type": "code",
   "execution_count": null,
   "metadata": {},
   "outputs": [],
   "source": [
    "deduceInComplexes(termToBound.operands[0].operands[0], {epsInDomain})\n",
    "deduceInComplexes(termToBound.operands[0].operands[1], {epsInDomain})\n",
    "Y17 = addNegAsSubtract.specialize({x:termToBound.operands[0].operands[0],y:termToBound.operands[0].operands[1]})\n",
    "Y17.proven({epsInDomain})"
   ]
  },
  {
   "cell_type": "code",
   "execution_count": null,
   "metadata": {},
   "outputs": [],
   "source": [
    "eqn = Equation(Y16)\n",
    "Y18 = eqn.update(Y17.deriveReversed().substitution(Y16.rhs)).proven({epsInDomain})\n",
    "Y18"
   ]
  },
  {
   "cell_type": "code",
   "execution_count": null,
   "metadata": {},
   "outputs": [],
   "source": [
    "Y19 = eqn.update(Y18.rhs.ungroup(1, {epsInDomain}))\n",
    "Y19.proven({epsInDomain})"
   ]
  },
  {
   "cell_type": "code",
   "execution_count": null,
   "metadata": {},
   "outputs": [],
   "source": [
    "Y20 = Equation(Y19).update(Y19.rhs.group(0,2, assumptions=groupAndUngroupAssumptions))\n",
    "Y20.proven({epsInDomain})"
   ]
  },
  {
   "cell_type": "code",
   "execution_count": null,
   "metadata": {},
   "outputs": [],
   "source": [
    "addTwice"
   ]
  },
  {
   "cell_type": "code",
   "execution_count": null,
   "metadata": {},
   "outputs": [],
   "source": [
    "deduceInComplexes(Y19.rhs.operands[0], {epsInDomain})\n",
    "Y21 = addTwice.specialize({a:Y19.rhs.operands[0]})\n",
    "Y21.proven({epsInDomain})"
   ]
  },
  {
   "cell_type": "code",
   "execution_count": null,
   "metadata": {},
   "outputs": [],
   "source": [
    "Y22 = Y21.subRightSideInto(Y20)\n",
    "Y22.proven({epsInDomain})"
   ]
  },
  {
   "cell_type": "code",
   "execution_count": null,
   "metadata": {},
   "outputs": [],
   "source": [
    "ineqThm6a"
   ]
  },
  {
   "cell_type": "code",
   "execution_count": null,
   "metadata": {},
   "outputs": [],
   "source": [
    "deduceNegative(Y22.rhs.operands[1], {epsInDomain}).deriveRelaxed({epsInDomain})"
   ]
  },
  {
   "cell_type": "code",
   "execution_count": null,
   "metadata": {},
   "outputs": [],
   "source": [
    "deduceInReals(Y22.rhs.operands[0], {epsInDomain})\n",
    "deduceInReals(Y22.rhs.operands[1], {epsInDomain})\n",
    "Y23 = ineqThm6a.specialize({a:Y22.rhs.operands[0], b:Y22.rhs.operands[1]})\n",
    "Y23.proven({epsInDomain})"
   ]
  },
  {
   "cell_type": "code",
   "execution_count": null,
   "metadata": {},
   "outputs": [],
   "source": [
    "Y24 = Relation(Y22).update(Y23).deriveReversed()\n",
    "Y24.proven({epsInDomain})"
   ]
  },
  {
   "cell_type": "code",
   "execution_count": null,
   "metadata": {},
   "outputs": [],
   "source": [
    "ineqThm5"
   ]
  },
  {
   "cell_type": "code",
   "execution_count": null,
   "metadata": {},
   "outputs": [],
   "source": [
    "deduceInReals(Y24.lhs, {epsInDomain})\n",
    "deduceInReals(Y24.rhs, {epsInDomain})\n",
    "Y25 = ineqThm5.specialize({a:Y24.lhs, b:Y24.rhs, c:frac(one,four)})\n",
    "Y25.proven({epsInDomain})"
   ]
  },
  {
   "cell_type": "code",
   "execution_count": null,
   "metadata": {},
   "outputs": [],
   "source": [
    "X12 = Relation(X11).update(Y25)\n",
    "X12.proven({epsInDomain})"
   ]
  },
  {
   "cell_type": "code",
   "execution_count": null,
   "metadata": {},
   "outputs": [],
   "source": [
    "X13 = Relation(X12).update(X12.rhs.ungroup(1, assumptions=groupAndUngroupAssumptions))\n",
    "X13.proven({epsInDomain})"
   ]
  },
  {
   "cell_type": "code",
   "execution_count": null,
   "metadata": {},
   "outputs": [],
   "source": [
    "Y26 = simplifyQuarterTimesTwo.subRightSideInto(X13.rhs.group(0,2, assumptions=groupAndUngroupAssumptions))\n",
    "Y26.proven({epsInDomain})"
   ]
  },
  {
   "cell_type": "code",
   "execution_count": null,
   "metadata": {},
   "outputs": [],
   "source": [
    "X14 = Relation(X13).update(Y26)\n",
    "X14.proven({epsInDomain})"
   ]
  },
  {
   "cell_type": "code",
   "execution_count": null,
   "metadata": {},
   "outputs": [],
   "source": [
    "sumIntegrateIneq1"
   ]
  },
  {
   "cell_type": "code",
   "execution_count": null,
   "metadata": {},
   "outputs": [],
   "source": [
    "inverseSqrdIsMonDecFunc"
   ]
  },
  {
   "cell_type": "code",
   "execution_count": null,
   "metadata": {},
   "outputs": [],
   "source": [
    "sumIntegrateIneq1"
   ]
  },
  {
   "cell_type": "code",
   "execution_count": null,
   "metadata": {},
   "outputs": [],
   "source": [
    "epsStrictUpperBound.deriveRelaxed({epsInDomain})"
   ]
  },
  {
   "cell_type": "code",
   "execution_count": null,
   "metadata": {},
   "outputs": [],
   "source": [
    "deduceInIntegers(shiftedPosDomain.lowerBound, {epsInDomain})\n",
    "deduceInIntegers(shiftedPosDomain.upperBound)\n",
    "Y27 = sumIntegrateIneq1.specialize({Operation(f,l):X14.rhs.operands[1].summand, x:l}).specialize({a:shiftedPosDomain.lowerBound,b:shiftedPosDomain.upperBound})\n",
    "Y27.proven({epsInDomain})"
   ]
  },
  {
   "cell_type": "code",
   "execution_count": null,
   "metadata": {},
   "outputs": [],
   "source": [
    "boundedInvSqrdIntegral"
   ]
  },
  {
   "cell_type": "code",
   "execution_count": null,
   "metadata": {},
   "outputs": [],
   "source": [
    "deducePositive(eps, {epsInDomain}).applyTransitivity(epsStrictUpperBound).proven({epsInDomain})\n",
    "deduceInRealsPos(epsStrictUpperBound.rhs, {epsInDomain}).proven({epsInDomain})"
   ]
  },
  {
   "cell_type": "code",
   "execution_count": null,
   "metadata": {},
   "outputs": [],
   "source": [
    "Y28 = boundedInvSqrdIntegral.specialize({a:eps, b:epsStrictUpperBound.rhs})\n",
    "Y28.proven({epsInDomain})"
   ]
  },
  {
   "cell_type": "code",
   "execution_count": null,
   "metadata": {},
   "outputs": [],
   "source": [
    "lLowerBound = Y28.lhs.domain.deduceMemberLowerBound(l, {epsInDomain})\n",
    "lLowerBound.deriveReversed().applyTransitivity(deducePositive(eps, {epsInDomain})).proven({epsInDomain, In(l, Y28.lhs.domain)})\n",
    "Y29 = Y28.deriveShifted(frac(one, Exponentiate(eps, two)), assumptions={epsInDomain})\n",
    "Y29.proven({epsInDomain})"
   ]
  },
  {
   "cell_type": "code",
   "execution_count": null,
   "metadata": {},
   "outputs": [],
   "source": [
    "Y30 = autoSubstitute(Y29, 'commute', [], {'assumptions':{epsInDomain}}, superExpr=Y29.lhs).applyTransitivity(Y27)\n",
    "Y30.proven({epsInDomain})"
   ]
  },
  {
   "cell_type": "code",
   "execution_count": null,
   "metadata": {},
   "outputs": [],
   "source": [
    "ineqThm5"
   ]
  },
  {
   "cell_type": "code",
   "execution_count": null,
   "metadata": {},
   "outputs": [],
   "source": [
    "Y30.deriveReversed().proven({epsInDomain})\n",
    "deduceInReals(frac(one,two))\n",
    "deducePositive(frac(one, two))\n",
    "deduceInReals(Y30.lhs, {epsInDomain})\n",
    "deduceInReals(Y30.rhs, {epsInDomain})\n",
    "Y31 = ineqThm5.specialize({a:Y30.rhs, b:Y30.lhs, c:frac(one,two)})\n",
    "Y31.proven({epsInDomain})"
   ]
  },
  {
   "cell_type": "code",
   "execution_count": null,
   "metadata": {},
   "outputs": [],
   "source": [
    "X15 = Relation(X14).update(Y31)\n",
    "X15.proven({epsInDomain})"
   ]
  },
  {
   "cell_type": "code",
   "execution_count": null,
   "metadata": {},
   "outputs": [],
   "source": [
    "X15.generalize(eps, domain=epsInDomain.domain).qed()"
   ]
  },
  {
   "cell_type": "code",
   "execution_count": null,
   "metadata": {},
   "outputs": [],
   "source": []
  },
  {
   "cell_type": "code",
   "execution_count": null,
   "metadata": {},
   "outputs": [],
   "source": []
  },
  {
   "cell_type": "code",
   "execution_count": null,
   "metadata": {},
   "outputs": [],
   "source": []
  },
  {
   "cell_type": "code",
   "execution_count": null,
   "metadata": {},
   "outputs": [],
   "source": []
  },
  {
   "cell_type": "code",
   "execution_count": null,
   "metadata": {},
   "outputs": [],
   "source": []
  },
  {
   "cell_type": "code",
   "execution_count": null,
   "metadata": {},
   "outputs": [],
   "source": []
  }
 ],
 "metadata": {
  "kernelspec": {
   "display_name": "Python 3",
   "language": "python",
   "name": "python3"
  }
 },
 "nbformat": 4,
 "nbformat_minor": 0
}<|MERGE_RESOLUTION|>--- conflicted
+++ resolved
@@ -134,11 +134,7 @@
     "display(posDomainLowerBound)\n",
     "posDomainGreaterThanOne = posDomainLowerBound.applyTransitivity(epsPlusOneIneq).proven({epsInDomain, In(l, posDomain)})\n",
     "display(posDomainGreaterThanOne)\n",
-<<<<<<< HEAD
-    "display(deducePositive(Subtract(l, one), {epsInDomain, In(l, posDomain)}).proven({epsInDomain, In(l, posDomain)}))\n"
-=======
     "display(deducePositive(subtract(l, one), {epsInDomain, In(l, posDomain)}).proven({epsInDomain, In(l, posDomain)}))\n"
->>>>>>> e6a7e2a4
    ]
   },
   {
@@ -364,13 +360,8 @@
    "metadata": {},
    "outputs": [],
    "source": [
-<<<<<<< HEAD
-    "Y4 = X1_summand.factor(Fraction(one,four),'left',assumptions={epsInDomain, In(l, posDomain)}).proven({epsInDomain, In(l, posDomain)})\n",
-    "X1_summand.factor(Fraction(one,four),'left',assumptions={epsInDomain, In(l, negDomain)}).proven({epsInDomain, In(l, negDomain)})\n",
-=======
     "Y4 = X1_summand.factor(frac(one,four),'left',assumptions={epsInDomain, In(l, posDomain)}).proven({epsInDomain, In(l, posDomain)})\n",
     "X1_summand.factor(frac(one,four),'left',assumptions={epsInDomain, In(l, negDomain)}).proven({epsInDomain, In(l, negDomain)})\n",
->>>>>>> e6a7e2a4
     "Y4"
    ]
   },
@@ -449,13 +440,8 @@
    "metadata": {},
    "outputs": [],
    "source": [
-<<<<<<< HEAD
-    "display(Fraction(one,four).deduceInReals().proven())\n",
-    "display(deducePositive(Fraction(one, four)).deriveRelaxed().proven())"
-=======
     "display(frac(one,four).deduceInReals().proven())\n",
     "display(deducePositive(frac(one, four)).deriveRelaxed().proven())"
->>>>>>> e6a7e2a4
    ]
   },
   {
@@ -568,11 +554,7 @@
    "metadata": {},
    "outputs": [],
    "source": [
-<<<<<<< HEAD
-    "deducePositive(Subtract(l, one), assumptions={epsInDomain, In(l, posDomain)})"
-=======
     "deducePositive(subtract(l, one), assumptions={epsInDomain, In(l, posDomain)})"
->>>>>>> e6a7e2a4
    ]
   },
   {
@@ -631,39 +613,25 @@
    "metadata": {},
    "outputs": [],
    "source": [
-<<<<<<< HEAD
-    "X4.rhs.operands[0].factor(Fraction(one,four),assumptions={epsInDomain})"
-=======
     "X4.rhs.operands[0].factor(frac(one,four),assumptions={epsInDomain})"
->>>>>>> e6a7e2a4
-   ]
-  },
-  {
-   "cell_type": "code",
-   "execution_count": null,
-   "metadata": {},
-   "outputs": [],
-   "source": [
-<<<<<<< HEAD
-    "X4.rhs.operands[0].factor(Fraction(one,four),assumptions={epsInDomain}).proven({epsInDomain})"
-=======
+   ]
+  },
+  {
+   "cell_type": "code",
+   "execution_count": null,
+   "metadata": {},
+   "outputs": [],
+   "source": [
     "X4.rhs.operands[0].factor(frac(one,four),assumptions={epsInDomain}).proven({epsInDomain})"
->>>>>>> e6a7e2a4
-   ]
-  },
-  {
-   "cell_type": "code",
-   "execution_count": null,
-   "metadata": {},
-   "outputs": [],
-   "source": [
-<<<<<<< HEAD
-    "X5 = X4.rhs.operands[0].factor(Fraction(one,four),assumptions={epsInDomain}).subRightSideInto(X4).proven({epsInDomain})\n",
-    "X6 = X5.rhs.operands[1].factor(Fraction(one,four),assumptions={epsInDomain}).subRightSideInto(X5).proven({epsInDomain})\n",
-=======
+   ]
+  },
+  {
+   "cell_type": "code",
+   "execution_count": null,
+   "metadata": {},
+   "outputs": [],
+   "source": [
     "X5 = X4.rhs.operands[0].factor(frac(one,four),assumptions={epsInDomain}).subRightSideInto(X4).proven({epsInDomain})\n",
-    "X6 = X5.rhs.operands[1].factor(frac(one,four),assumptions={epsInDomain}).subRightSideInto(X5).proven({epsInDomain})\n",
->>>>>>> e6a7e2a4
     "X6"
    ]
   },
