{
 "cells": [
  {
   "cell_type": "markdown",
   "metadata": {},
   "source": [
    "Common expressions for context <a href=\"_context_.ipynb\" class=\"ProveItLink\">proveit</a>\n",
    "========\n",
    "\n",
    "These are generic common expressions based upon single-symbol Variable names."
   ]
  },
  {
   "cell_type": "code",
   "execution_count": null,
   "metadata": {},
   "outputs": [],
   "source": [
    "from proveit import Variable, Function\n",
    "%begin common"
   ]
  },
  {
   "cell_type": "code",
   "execution_count": null,
   "metadata": {},
   "outputs": [],
   "source": [
    "a = Variable('a')"
   ]
  },
  {
   "cell_type": "code",
   "execution_count": null,
   "metadata": {},
   "outputs": [],
   "source": [
    "b = Variable('b')"
   ]
  },
  {
   "cell_type": "code",
   "execution_count": null,
   "metadata": {},
   "outputs": [],
   "source": [
    "c = Variable('c')"
   ]
  },
  {
   "cell_type": "code",
   "execution_count": null,
   "metadata": {},
   "outputs": [],
   "source": [
    "d = Variable('d')"
   ]
  },
  {
   "cell_type": "code",
   "execution_count": null,
   "metadata": {},
   "outputs": [],
   "source": [
    "e = Variable('e')"
   ]
  },
  {
   "cell_type": "code",
   "execution_count": null,
   "metadata": {},
   "outputs": [],
   "source": [
    "f = Variable('f')"
   ]
  },
  {
   "cell_type": "code",
   "execution_count": null,
   "metadata": {},
   "outputs": [],
   "source": [
    "g = Variable('g')"
   ]
  },
  {
   "cell_type": "code",
   "execution_count": null,
   "metadata": {},
   "outputs": [],
   "source": [
    "h = Variable('h')"
   ]
  },
  {
   "cell_type": "code",
   "execution_count": null,
   "metadata": {},
   "outputs": [],
   "source": [
    "i = Variable('i')"
   ]
  },
  {
   "cell_type": "code",
   "execution_count": null,
   "metadata": {},
   "outputs": [],
   "source": [
    "j = Variable('j')"
   ]
  },
  {
   "cell_type": "code",
   "execution_count": null,
   "metadata": {},
   "outputs": [],
   "source": [
    "k = Variable('k')"
   ]
  },
  {
   "cell_type": "code",
   "execution_count": null,
   "metadata": {},
   "outputs": [],
   "source": [
    "l = Variable('l')"
   ]
  },
  {
   "cell_type": "code",
   "execution_count": null,
   "metadata": {},
   "outputs": [],
   "source": [
    "m = Variable('m')"
   ]
  },
  {
   "cell_type": "code",
   "execution_count": null,
   "metadata": {},
   "outputs": [],
   "source": [
    "n = Variable('n')"
   ]
  },
  {
   "cell_type": "code",
   "execution_count": null,
   "metadata": {},
   "outputs": [],
   "source": [
    "o = Variable('o')"
   ]
  },
  {
   "cell_type": "code",
   "execution_count": null,
   "metadata": {},
   "outputs": [],
   "source": [
    "p = Variable('p')"
   ]
  },
  {
   "cell_type": "code",
   "execution_count": null,
   "metadata": {},
   "outputs": [],
   "source": [
    "q = Variable('q')"
   ]
  },
  {
   "cell_type": "code",
   "execution_count": null,
   "metadata": {},
   "outputs": [],
   "source": [
    "r = Variable('r')"
   ]
  },
  {
   "cell_type": "code",
   "execution_count": null,
   "metadata": {},
   "outputs": [],
   "source": [
    "s = Variable('s')"
   ]
  },
  {
   "cell_type": "code",
   "execution_count": null,
   "metadata": {},
   "outputs": [],
   "source": [
    "t = Variable('t')"
   ]
  },
  {
   "cell_type": "code",
   "execution_count": null,
   "metadata": {},
   "outputs": [],
   "source": [
    "u = Variable('u')"
   ]
  },
  {
   "cell_type": "code",
   "execution_count": null,
   "metadata": {},
   "outputs": [],
   "source": [
    "v = Variable('v')"
   ]
  },
  {
   "cell_type": "code",
   "execution_count": null,
   "metadata": {},
   "outputs": [],
   "source": [
    "w = Variable('w')"
   ]
  },
  {
   "cell_type": "code",
   "execution_count": null,
   "metadata": {},
   "outputs": [],
   "source": [
    "x = Variable('x')"
   ]
  },
  {
   "cell_type": "code",
   "execution_count": null,
   "metadata": {},
   "outputs": [],
   "source": [
    "y = Variable('y')"
   ]
  },
  {
   "cell_type": "code",
   "execution_count": null,
   "metadata": {},
   "outputs": [],
   "source": [
    "z = Variable('z')"
   ]
  },
  {
   "cell_type": "code",
   "execution_count": null,
   "metadata": {},
   "outputs": [],
   "source": [
    "A = Variable('A')"
   ]
  },
  {
   "cell_type": "code",
   "execution_count": null,
   "metadata": {},
   "outputs": [],
   "source": [
    "B = Variable('B')"
   ]
  },
  {
   "cell_type": "code",
   "execution_count": null,
   "metadata": {},
   "outputs": [],
   "source": [
    "C = Variable('C')"
   ]
  },
  {
   "cell_type": "code",
   "execution_count": null,
   "metadata": {},
   "outputs": [],
   "source": [
    "D = Variable('D')"
   ]
  },
  {
   "cell_type": "code",
   "execution_count": null,
   "metadata": {},
   "outputs": [],
   "source": [
    "E = Variable('E')"
   ]
  },
  {
   "cell_type": "code",
   "execution_count": null,
   "metadata": {},
   "outputs": [],
   "source": [
    "F = Variable('F')"
   ]
  },
  {
   "cell_type": "code",
   "execution_count": null,
   "metadata": {},
   "outputs": [],
   "source": [
    "G = Variable('G')"
   ]
  },
  {
   "cell_type": "code",
   "execution_count": null,
   "metadata": {},
   "outputs": [],
   "source": [
    "H = Variable('H')"
   ]
  },
  {
   "cell_type": "code",
   "execution_count": null,
   "metadata": {},
   "outputs": [],
   "source": [
    "I = Variable('I')"
   ]
  },
  {
   "cell_type": "code",
   "execution_count": null,
   "metadata": {},
   "outputs": [],
   "source": [
    "J = Variable('J')"
   ]
  },
  {
   "cell_type": "code",
   "execution_count": null,
   "metadata": {},
   "outputs": [],
   "source": [
    "K = Variable('K')"
   ]
  },
  {
   "cell_type": "code",
   "execution_count": null,
   "metadata": {},
   "outputs": [],
   "source": [
    "L = Variable('L')"
   ]
  },
  {
   "cell_type": "code",
   "execution_count": null,
   "metadata": {},
   "outputs": [],
   "source": [
    "M = Variable('M')"
   ]
  },
  {
   "cell_type": "code",
   "execution_count": null,
   "metadata": {},
   "outputs": [],
   "source": [
    "N = Variable('N')"
   ]
  },
  {
   "cell_type": "code",
   "execution_count": null,
   "metadata": {},
   "outputs": [],
   "source": [
    "O = Variable('O')"
   ]
  },
  {
   "cell_type": "code",
   "execution_count": null,
   "metadata": {},
   "outputs": [],
   "source": [
    "P = Variable('P')"
   ]
  },
  {
   "cell_type": "code",
   "execution_count": null,
   "metadata": {},
   "outputs": [],
   "source": [
    "Q = Variable('Q')"
   ]
  },
  {
   "cell_type": "code",
   "execution_count": null,
   "metadata": {},
   "outputs": [],
   "source": [
    "R = Variable('R')"
   ]
  },
  {
   "cell_type": "code",
   "execution_count": null,
   "metadata": {},
   "outputs": [],
   "source": [
    "S = Variable('S')"
   ]
  },
  {
   "cell_type": "code",
   "execution_count": null,
   "metadata": {},
   "outputs": [],
   "source": [
    "T = Variable('T')"
   ]
  },
  {
   "cell_type": "code",
   "execution_count": null,
   "metadata": {},
   "outputs": [],
   "source": [
    "U = Variable('U')"
   ]
  },
  {
   "cell_type": "code",
   "execution_count": null,
   "metadata": {},
   "outputs": [],
   "source": [
    "V = Variable('V')"
   ]
  },
  {
   "cell_type": "code",
   "execution_count": null,
   "metadata": {},
   "outputs": [],
   "source": [
    "W = Variable('W')"
   ]
  },
  {
   "cell_type": "code",
   "execution_count": null,
   "metadata": {},
   "outputs": [],
   "source": [
    "X = Variable('X')"
   ]
  },
  {
   "cell_type": "code",
   "execution_count": null,
   "metadata": {},
   "outputs": [],
   "source": [
    "Y = Variable('Y')"
   ]
  },
  {
   "cell_type": "code",
   "execution_count": null,
   "metadata": {},
   "outputs": [],
   "source": [
    "Z = Variable('Z')"
   ]
  },
  {
   "cell_type": "code",
   "execution_count": null,
   "metadata": {},
   "outputs": [],
   "source": [
    "Am = Function(A,m)"
   ]
  },
  {
   "cell_type": "code",
   "execution_count": null,
   "metadata": {},
   "outputs": [],
   "source": [
    "Bm = Function(B,m)"
   ]
  },
  {
   "cell_type": "code",
   "execution_count": null,
   "metadata": {},
   "outputs": [],
   "source": [
    "Cn = Function(C,n)"
   ]
  },
  {
   "cell_type": "code",
   "execution_count": null,
   "metadata": {},
   "outputs": [],
   "source": [
    "PofA = Function(P, A)"
   ]
  },
  {
   "cell_type": "code",
   "execution_count": null,
   "metadata": {},
   "outputs": [],
   "source": [
    "Px = Function(P, x)"
   ]
  },
  {
   "cell_type": "code",
   "execution_count": null,
   "metadata": {},
   "outputs": [],
   "source": [
    "Py = Function(P, y)"
   ]
  },
  {
   "cell_type": "code",
   "execution_count": null,
   "metadata": {},
   "outputs": [],
   "source": [
    "Pxy = Function(P, (x, y))"
   ]
  },
  {
   "cell_type": "code",
   "execution_count": null,
   "metadata": {},
   "outputs": [],
   "source": [
    "Pxyz = Function(P, (x, y, z))"
   ]
  },
  {
   "cell_type": "code",
   "execution_count": null,
   "metadata": {},
   "outputs": [],
   "source": [
    "Pq = Function(P, q)"
   ]
  },
  {
   "cell_type": "code",
   "execution_count": null,
   "metadata": {},
   "outputs": [],
   "source": [
    "QofA = Function(Q, A)"
   ]
  },
  {
   "cell_type": "code",
   "execution_count": null,
   "metadata": {},
   "outputs": [],
   "source": [
    "Qx = Function(Q, x)"
   ]
  },
  {
   "cell_type": "code",
   "execution_count": null,
   "metadata": {},
   "outputs": [],
   "source": [
    "Qy = Function(Q, y)"
   ]
  },
  {
   "cell_type": "code",
   "execution_count": null,
   "metadata": {},
   "outputs": [],
   "source": [
    "Rx = Function(R, x)"
   ]
  },
  {
   "cell_type": "code",
   "execution_count": null,
   "metadata": {},
   "outputs": [],
   "source": [
    "Ry = Function(R, y)"
   ]
  },
  {
   "cell_type": "code",
   "execution_count": null,
   "metadata": {},
   "outputs": [],
   "source": [
    "fa = Function(f, a)"
   ]
  },
  {
   "cell_type": "code",
   "execution_count": null,
   "metadata": {},
   "outputs": [],
   "source": [
    "fb = Function(f, b)"
   ]
  },
  {
   "cell_type": "code",
   "execution_count": null,
   "metadata": {},
   "outputs": [],
   "source": [
    "fab = Function(f, (a, b))"
   ]
  },
  {
   "cell_type": "code",
   "execution_count": null,
   "metadata": {},
   "outputs": [],
   "source": [
    "fx = Function(f, x)"
   ]
  },
  {
   "cell_type": "code",
   "execution_count": null,
   "metadata": {},
   "outputs": [],
   "source": [
    "fy = Function(f, y)"
   ]
  },
  {
   "cell_type": "code",
   "execution_count": null,
   "metadata": {},
   "outputs": [],
   "source": [
    "fxy = Function(f, (x, y))"
   ]
  },
  {
   "cell_type": "code",
   "execution_count": null,
   "metadata": {},
   "outputs": [],
   "source": [
    "gx = Function(g, x)"
   ]
  },
  {
   "cell_type": "code",
   "execution_count": null,
   "metadata": {},
   "outputs": [],
   "source": [
    "gy = Function(g, y)"
   ]
  },
  {
   "cell_type": "code",
   "execution_count": null,
   "metadata": {},
   "outputs": [],
   "source": [
    "alpha = Variable('alpha', r'\\alpha')"
   ]
  },
  {
   "cell_type": "code",
   "execution_count": null,
   "metadata": {},
   "outputs": [],
   "source": [
    "beta = Variable('beta', r'\\beta')"
   ]
  },
  {
   "cell_type": "code",
   "execution_count": null,
   "metadata": {},
   "outputs": [],
   "source": [
    "theta = Variable('theta', r'\\theta')"
   ]
  },
  {
   "cell_type": "code",
   "execution_count": null,
   "metadata": {},
   "outputs": [],
   "source": [
    "eps = Variable('eps', r'\\varepsilon')"
   ]
  },
  {
   "cell_type": "code",
   "execution_count": null,
   "metadata": {},
   "outputs": [],
   "source": [
    "rho = Variable('rho', r'\\rho')"
   ]
  },
  {
   "cell_type": "code",
   "execution_count": null,
   "metadata": {},
   "outputs": [],
   "source": [
    "Psi = Variable('Psi', r'\\Psi')"
   ]
  },
  {
   "cell_type": "code",
   "execution_count": null,
   "metadata": {},
   "outputs": [],
   "source": [
    "Upsilon = Variable('Upsilon', r'\\Upsilon')"
   ]
  },
  {
   "cell_type": "code",
   "execution_count": null,
   "metadata": {},
   "outputs": [],
   "source": [
    "Omega = Variable('Omega', r'\\Omega')"
   ]
  },
  {
   "cell_type": "code",
   "execution_count": null,
   "metadata": {},
   "outputs": [],
   "source": [
    "# Use 'bold' to denote variables that represent composite elements\n",
    "# (ExprTuple or ExprArray)\n",
    "def boldVar(stringFormat):\n",
    "    latexFormat = r'\\bm{%s}'%stringFormat\n",
    "    return Variable(stringFormat, latexFormat)"
   ]
  },
  {
   "cell_type": "code",
   "execution_count": null,
   "metadata": {},
   "outputs": [],
   "source": [
    "aa = boldVar('a')"
   ]
  },
  {
   "cell_type": "code",
   "execution_count": null,
   "metadata": {},
   "outputs": [],
   "source": [
    "bb = boldVar('b')"
   ]
  },
  {
   "cell_type": "code",
   "execution_count": null,
   "metadata": {},
   "outputs": [],
   "source": [
    "cc = boldVar('c')"
   ]
  },
  {
   "cell_type": "code",
   "execution_count": null,
<<<<<<< HEAD
=======
   "metadata": {},
   "outputs": [],
   "source": [
    "dd = boldVar('d')"
   ]
  },
  {
   "cell_type": "code",
   "execution_count": null,
>>>>>>> e6a7e2a4
   "metadata": {},
   "outputs": [],
   "source": [
    "AA = boldVar('A')"
   ]
  },
  {
   "cell_type": "code",
   "execution_count": null,
   "metadata": {},
   "outputs": [],
   "source": [
    "BB = boldVar('B')"
   ]
  },
  {
   "cell_type": "code",
   "execution_count": null,
   "metadata": {},
   "outputs": [],
   "source": [
    "CC = boldVar('C')"
   ]
  },
  {
   "cell_type": "code",
   "execution_count": null,
   "metadata": {},
   "outputs": [],
   "source": [
    "DD = boldVar('D')"
   ]
  },
  {
   "cell_type": "code",
   "execution_count": null,
   "metadata": {},
   "outputs": [],
   "source": [
    "EE = boldVar('E')"
   ]
  },
  {
   "cell_type": "code",
   "execution_count": null,
   "metadata": {},
   "outputs": [],
   "source": [
    "QQ = boldVar('Q')"
   ]
  },
  {
   "cell_type": "code",
   "execution_count": null,
   "metadata": {},
   "outputs": [],
   "source": [
    "RR = boldVar('R')"
   ]
  },
  {
   "cell_type": "code",
   "execution_count": null,
   "metadata": {},
   "outputs": [],
   "source": [
    "vv = boldVar('v')"
   ]
  },
  {
   "cell_type": "code",
   "execution_count": null,
   "metadata": {},
   "outputs": [],
   "source": [
    "ww = boldVar('w')"
   ]
  },
  {
   "cell_type": "code",
   "execution_count": null,
   "metadata": {},
   "outputs": [],
   "source": [
    "xx = boldVar('x')"
   ]
  },
  {
   "cell_type": "code",
   "execution_count": null,
   "metadata": {},
   "outputs": [],
   "source": [
    "yy = boldVar('y')"
   ]
  },
  {
   "cell_type": "code",
   "execution_count": null,
   "metadata": {},
   "outputs": [],
   "source": [
    "zz = boldVar('z')"
   ]
  },
  {
   "cell_type": "code",
   "execution_count": null,
   "metadata": {},
   "outputs": [],
<<<<<<< HEAD
   "source": [
    "aPrime = Variable(\"a'\")"
   ]
  },
  {
   "cell_type": "code",
   "execution_count": null,
   "metadata": {},
   "outputs": [],
   "source": [
    "bPrime = Variable(\"b'\")"
   ]
  },
  {
   "cell_type": "code",
   "execution_count": null,
   "metadata": {},
   "outputs": [],
=======
>>>>>>> e6a7e2a4
   "source": [
    "%end common"
   ]
  },
  {
   "cell_type": "code",
   "execution_count": null,
   "metadata": {},
   "outputs": [],
   "source": []
  }
 ],
 "metadata": {
  "kernelspec": {
   "display_name": "Python 3",
   "language": "python",
   "name": "python3"
  }
 },
 "nbformat": 4,
 "nbformat_minor": 0
}<|MERGE_RESOLUTION|>--- conflicted
+++ resolved
@@ -801,8 +801,6 @@
   {
    "cell_type": "code",
    "execution_count": null,
-<<<<<<< HEAD
-=======
    "metadata": {},
    "outputs": [],
    "source": [
@@ -812,7 +810,6 @@
   {
    "cell_type": "code",
    "execution_count": null,
->>>>>>> e6a7e2a4
    "metadata": {},
    "outputs": [],
    "source": [
@@ -923,7 +920,6 @@
    "execution_count": null,
    "metadata": {},
    "outputs": [],
-<<<<<<< HEAD
    "source": [
     "aPrime = Variable(\"a'\")"
    ]
@@ -942,8 +938,6 @@
    "execution_count": null,
    "metadata": {},
    "outputs": [],
-=======
->>>>>>> e6a7e2a4
    "source": [
     "%end common"
    ]
