--- conflicted
+++ resolved
@@ -7,55 +7,55 @@
     '''
     OperationOverInstances description: TODO
     '''
-    
+
     '''
-    When deriving from OperationOverInstances, set the '_init_argname_mapping' 
-    static variable to indicate how the initialization argument names in the 
+    When deriving from OperationOverInstances, set the '_init_argname_mapping'
+    static variable to indicate how the initialization argument names in the
     derived class correspond with the OperationOverInstances argument names.
     Omitted keys will be presumed to be unchanged argument names.  This is
     a simple way to make extractInitArgValue and extractMyInitArgValue function
     properly without overriding them.
     '''
     _init_argname_mapping_ = {'instanceVarOrVars':'instanceVarOrVars', 'instanceExpr':'instanceExpr', 'domain':'domain', 'domains':'domains', 'conditions':'conditions'}
-    
+
     def __init__(self, operator, instanceVarOrVars, instanceExpr, domain=None, domains=None, conditions=tuple(), nestMultiIvars=False, styles=None):
         '''
-        Create an Operation for the given operator that is applied over instances of the 
-        given instance Variable(s), instanceVarOrVars, for the given instance Expression, 
-        instanceExpr under the given conditions.  
+        Create an Operation for the given operator that is applied over instances of the
+        given instance Variable(s), instanceVarOrVars, for the given instance Expression,
+        instanceExpr under the given conditions.
         That is, the operation operates over all possibilities of given Variable(s) wherever
         the condition(s) is/are satisfied.  Examples include forall, exists, summation, etc.
         instanceVars may be singular or plural (iterable).  An OperationOverInstances is
         effected as an Operation over a conditional Lambda map.
-        
+
         If nestMultiIvars is True do the following:
-        When there are multiple instanceVars, this will generate a nested structure in 
+        When there are multiple instanceVars, this will generate a nested structure in
         actuality and simply set the style to display these instance variables together.
         In other words, whether instance variables are joined together, like
         "forall_{x, y} P(x, y)" or split in a nested structure like
         "forall_{x} [forall_y P(x, y)]"
         is deemed to be a matter of style, not substance.  Internally it is treated as the
         latter.
-              
-        If a 'domain' is supplied, additional conditions are generated that each instance 
-        Variable is in the domain "set": InSet(x_i, domain), where x_i is for each instance 
+
+        If a 'domain' is supplied, additional conditions are generated that each instance
+        Variable is in the domain "set": InSet(x_i, domain), where x_i is for each instance
         variable.  If, instead, 'domains' are supplied, then each instance variable is supplied
         with its own domain (one for each instance variable).  Whether the OperationOverInstances
-        is constructed with domain/domains explicitly, or they are provided as conditions in 
-        the proper order does not matter.  Essentially, the 'domain' concept is simply a 
+        is constructed with domain/domains explicitly, or they are provided as conditions in
+        the proper order does not matter.  Essentially, the 'domain' concept is simply a
         convenience for conditions of this form and may be formatted using a shorthand notation.
-        For example, "forall_{x in S | Q(x)} P(x)" is a shorthand notation for 
-        "forall_{x | x in S, Q(x)} P(x)".  
+        For example, "forall_{x in S | Q(x)} P(x)" is a shorthand notation for
+        "forall_{x | x in S, Q(x)} P(x)".
         '''
         from proveit.logic import InSet
         from proveit._core_.expression.lambda_expr.lambda_expr import getParamVar
         instanceVars = compositeExpression(instanceVarOrVars)
-        
+
         if styles is None: styles=dict()
-        
+
         if len(instanceVars)==0:
             raise ValueError("Expecting at least one instance variable when constructing an OperationOverInstances")
-        
+
         if domain is not None:
             # prepend domain conditions
             if domains is not None:
@@ -63,20 +63,20 @@
             if not isinstance(domain, Expression):
                 raise TypeError("The domain should be an 'Expression' type")
             domains = [domain]*len(instanceVars)
-        
-        
+
+
         if domains is not None:
             # Prepend domain conditions.  Note that although we start with all domain conditions at the beginning,
             # some may later get pushed back as "inner conditions" (see below),
             if len(domains) != len(instanceVars):
-                raise ValueError("When specifying multiple domains, the number should be the same as the number of instance variables.")         
+                raise ValueError("When specifying multiple domains, the number should be the same as the number of instance variables.")
             for domain in domains:
                 if domain is None:
                     raise ValueError("When specifying multiple domains, none of them can be the None value")
             conditions = [InSet(instanceVar, domain) for instanceVar, domain in zip(instanceVars, domains)] + list(conditions)
             domain = domains[0]  # domain of the outermost instance variable
-        conditions = compositeExpression(conditions)        
-                
+        conditions = compositeExpression(conditions)
+
         # domain(s) may be implied via the conditions.  If domain(s) were supplied, this should simply reproduce
         # them from the conditions that were prepended.
         if len(conditions)>=len(instanceVars) and all(isinstance(cond, InSet) and cond.element==ivar for ivar, cond in zip(instanceVars, conditions)):
@@ -86,7 +86,7 @@
         else:
             domain = domains = None
             nondomain_conditions = conditions
-                
+
         if len(instanceVars) > 1:
             if nestMultiIvars:
                 # "inner" instance variable are all but the first one.
@@ -100,7 +100,7 @@
                 else:
                     inner_conditions = conditions[1:len(domains)] # everything but the outer domain condition
                     conditions = [conditions[0]] # outer domain condition
-                
+
                 # Apart from the domain conditions, the "inner" conditions start with the
                 # first one that has any free variables that include any of the "inner" instance variables.
                 for k, cond in enumerate(nondomain_conditions):
@@ -108,10 +108,10 @@
                         inner_conditions += nondomain_conditions[k:]
                         nondomain_conditions = nondomain_conditions[:k]
                         break
-                
+
                 # Include the outer non-domain conditions.
                 conditions += nondomain_conditions
-                
+
                 # the instance expression at this level should be the OperationOverInstances at the next level.
                 innerOperand = self._createOperand(inner_instance_vars, instanceExpr, conditions=inner_conditions)
                 instanceExpr = self.__class__._make(['Operation'], dict(styles), [operator, innerOperand])
@@ -128,16 +128,16 @@
 
         self.instanceExpr = instanceExpr
         '''Expression corresponding to each 'instance' in the OperationOverInstances'''
-        
+
         if not hasattr(self, 'instanceVars'):
             self.instanceVar = instanceVar
             '''Outermost instance variable (or iteration of indexed variables) of the OperationOverInstance.'''
             self.domain = domain
             '''Domain of the outermost instance variable (may be None)'''
-        
+
         self.conditions = conditions
         '''Conditions applicable to the outermost instance variable (or iteration of indexed variables) of the OperationOverInstance.  May include an implicit 'domain' condition.'''
-        
+
         """
         # extract the domain or domains from the condition (regardless of whether the domain/domains was explicitly provided
         # or implicit through the conditions).
@@ -153,16 +153,16 @@
                 else:
                     self.domain_or_domains = self.domains = ExprList(*domains)
         """
-    
+
     def hasDomain(self):
         if hasattr(self, 'domains'):
             return True
         return self.domain is not None
-                        
+
     @staticmethod
     def _createOperand(instanceVars, instanceExpr, conditions):
         return Lambda(instanceVars, instanceExpr, conditions)
-    
+
     @classmethod
     def extractInitArgValue(operationClass, argName, operator, operand):
         '''
@@ -170,7 +170,7 @@
         return the corresponding value as determined by the
         given operator and operand for an OperationOverInstances
         Expression.
-        
+
         Override this if the __init__ argument names are different than the
         default.
         '''
@@ -179,7 +179,7 @@
         assert isinstance(operand, Lambda), "Expecting OperationOverInstances operand to be a Lambda expression"
         if argName=='operator':
             return operator
-        if argName=='domain' or argName=='domains': 
+        if argName=='domain' or argName=='domains':
             return None # specify domains implicitly through conditions
         elif argName=='instanceVarOrVars':
             return singleOrCompositeExpression(operand.parameters)
@@ -187,7 +187,7 @@
             return operand.body
         elif argName=='conditions':
             return operand.conditions
-    
+
     def extractMyInitArgValue(self, argName):
         '''
         Return the most proper initialization value for the initialization argument
@@ -215,7 +215,7 @@
         elif argName=='conditions':
             # return the joined conditions excluding domain conditions
             return singleOrCompositeExpression(OperationOverInstances.explicitConditions(self))
-        
+
     def _allInstanceVars(self):
         '''
         Yields the instance variable of this OperationOverInstances
@@ -233,7 +233,7 @@
             if isinstance(self.instanceExpr, self.__class__):
                 for innerIvar in self.instanceExpr.allInstanceVars():
                     yield innerIvar
-    
+
     def allInstanceVars(self):
         '''
         Returns all instance variables of this OperationOverInstances
@@ -243,7 +243,7 @@
         Added by wdc on 6/06/2019.
         '''
         return list(self._allInstanceVars())
-    
+
     def _allDomains(self):
         '''
         Yields the domain of this OperationOverInstances
@@ -261,7 +261,7 @@
             if isinstance(self.instanceExpr, self.__class__):
                 for domain in self.instanceExpr.allDomains():
                     yield domain
-    
+
     def allDomains(self):
         '''
         Returns all domains of this OperationOverInstances
@@ -271,7 +271,7 @@
         Added by wdc on 6/17/2019.
         '''
         return list(self._allDomains())
-    
+
     def _allConditions(self):
         '''
         Yields each condition of this OperationOverInstances
@@ -286,7 +286,7 @@
         if isinstance(self.instanceExpr, self.__class__):
             for condition in self.instanceExpr.allConditions():
                 yield condition
-                
+
     def allConditions(self):
         '''
         Returns all conditions of this OperationOverInstances
@@ -296,27 +296,22 @@
         Added by wdc on 6/06/2019.
         '''
         return list(self._allConditions());
-    
+
     def joinedNestings(self):
         '''
         Yield the nested levels of the OperationOverInstances that are
         joined together in the style.
         '''
         yield self
-<<<<<<< HEAD
-        # iVarStyle = self.getStyle('instance_vars', '') # supplying too many params?
-        iVarStyle = self.getStyle('instance_vars')
-=======
         iVarStyle = self.getStyle('instance_vars', '')
->>>>>>> d6337b11
         if iVarStyle == 'join_next':
             assert isinstance(self.instanceExpr, self.__class__), "Not expecting 'instance_vars' style to be 'join_next' unless there is nesting of the same type of OperationOverInstances"
             for expr in self.instanceExpr.joinedNestings():
                 yield expr
-    
+
     def explicitInstanceVars(self):
         '''
-        Return the instance variables that are to be shown explicitly 
+        Return the instance variables that are to be shown explicitly
         in the formatting (as opposed to being made implicit via conditions)
         joined together at this level according to the style.
         By default, this includes all of the instance variables that
@@ -342,7 +337,7 @@
                 # only show as explicit domains if none of them are None:
                 return domains
         return [] # No explicitly displayed domains
-    
+
     def domainConditions(self):
         '''
         Return the domain conditions of all instance variables that
@@ -363,12 +358,12 @@
                 assert expr.conditions[0] == InSet(expr.instanceVar, expr.domain)
                 domain_conditions.append(expr.conditions[0])
             return domain_conditions
-    
+
     def explicitConditions(self):
         '''
         Return the conditions that are to be shown explicitly in the formatting
         (after the "such that" symbol "|") at this level according to the style.
-        By default, this includes all of the 'joined' conditions except 
+        By default, this includes all of the 'joined' conditions except
         implicit 'domain' conditions.
         '''
         from proveit.logic import InSet
@@ -397,23 +392,17 @@
         for expr in self.joinedNestings():
             conditions.extend(expr.conditions)
         return conditions
-        
+
     def explicitInstanceExpr(self):
         '''
         Return the instance expression after joining instance variables according
         to the style.
         '''
-<<<<<<< HEAD
-        # iVarStyle = self.getStyle('instance_vars', '')
-        iVarStyle = self.getStyle('instance_vars')
-        print('iVarStyle = %s'%iVarStyle)                                       # for testing; delete later
-=======
         iVarStyle = self.getStyle('instance_vars', '')
->>>>>>> d6337b11
         if iVarStyle == 'join_next':
             return self.instanceExpr.explicitInstanceExpr()
         return self.instanceExpr
-    
+
     def instanceVarLists(self):
         '''
         Yield lists of instance vars that include all of the instance variables
@@ -433,7 +422,7 @@
                     iVarGroup = [] # start next group
             expr = expr.instanceExpr
         assert len(iVarGroup)==0,  "Not expecting 'instance_vars' style to be 'join_next' unless there is nesting of the same type of OperationOverInstances"
-        
+
 
     def string(self, **kwargs):
         return self._formatted('string', **kwargs)
@@ -454,58 +443,50 @@
         hasExplicitIvars = (len(explicitIvars) > 0)
         hasExplicitConditions = (len(explicitConditions) > 0)
         hasMultiDomain = (len(explicitDomains)>1 and explicitDomains != ExprList(*[self.domain]*len(explicitDomains)))
-        domain_conditions = ExprList(*self.domainConditions())        
+        domain_conditions = ExprList(*self.domainConditions())
         outStr = ''
         formattedVars = ', '.join([var.formatted(formatType, abbrev=True) for var in explicitIvars])
         if formatType == 'string':
             if fence: outStr += '['
             outStr += self.operator.formatted(formatType) + '_{'
-            if hasExplicitIvars: 
-<<<<<<< HEAD
-                if hasMultiDomain: outStr += domain_conditions.formatted(formatType, operatorOrOperators=',')
-=======
+            if hasExplicitIvars:
                 if hasMultiDomain: outStr += domain_conditions.formatted(formatType, operatorOrOperators=',', fence=False)
->>>>>>> d6337b11
                 else: outStr += formattedVars
             if not hasMultiDomain and self.domain is not None:
                 outStr += ' in '
                 if hasMultiDomain:
                     outStr += explicitDomains.formatted(formatType, operatorOrOperators='*', fence=False)
                 else:
-                    outStr += self.domain.formatted(formatType, fence=False)                    
+                    outStr += self.domain.formatted(formatType, fence=False)
             if hasExplicitConditions:
                 if hasExplicitIvars: outStr += " | "
-                outStr += explicitConditions.formatted(formatType, fence=False)                
-                #outStr += ', '.join(condition.formatted(formatType) for condition in self.conditions if condition not in implicitConditions) 
+                outStr += explicitConditions.formatted(formatType, fence=False)
+                #outStr += ', '.join(condition.formatted(formatType) for condition in self.conditions if condition not in implicitConditions)
             outStr += '} ' + explicitInstanceExpr.formatted(formatType,fence=True)
             if fence: outStr += ']'
         if formatType == 'latex':
             if fence: outStr += r'\left['
             outStr += self.operator.formatted(formatType) + '_{'
-            if hasExplicitIvars: 
-<<<<<<< HEAD
-                if hasMultiDomain: outStr += domain_conditions.formatted(formatType,  operatorOrOperators=',')
-=======
+            if hasExplicitIvars:
                 if hasMultiDomain: outStr += domain_conditions.formatted(formatType, operatorOrOperators=',', fence=False)
->>>>>>> d6337b11
                 else: outStr += formattedVars
             if not hasMultiDomain and self.domain is not None:
                 outStr += r' \in '
                 outStr += self.domain.formatted(formatType, fence=False)
             if hasExplicitConditions:
                 if hasExplicitIvars: outStr += "~|~"
-                outStr += explicitConditions.formatted(formatType, fence=False)                
-                #outStr += ', '.join(condition.formatted(formatType) for condition in self.conditions if condition not in implicitConditions) 
+                outStr += explicitConditions.formatted(formatType, fence=False)
+                #outStr += ', '.join(condition.formatted(formatType) for condition in self.conditions if condition not in implicitConditions)
             outStr += '}~' + explicitInstanceExpr.formatted(formatType,fence=True)
             if fence: outStr += r'\right]'
 
         return outStr
-    
+
     """
     def instanceSubstitution(self, universality, assumptions=USE_DEFAULTS):
         '''
         Equate this OperationOverInstances, Upsilon_{..x.. in S | ..Q(..x..)..} f(..x..),
-        with one that substitutes instance expressions given some 
+        with one that substitutes instance expressions given some
         universality = forall_{..x.. in S | ..Q(..x..)..} f(..x..) = g(..x..).
         Derive and return the following type of equality assuming universality:
         Upsilon_{..x.. in S | ..Q(..x..)..} f(..x..) = Upsilon_{..x.. in S | ..Q(..x..)..} g(..x..)
@@ -535,10 +516,10 @@
         g_op, g_op_sub = Operation(g, self.instanceVars), universality.instanceExpr.rhs.substituted(iVarSubstitutions)
         Q_op, Q_op_sub = Operation(Qmulti, self.instanceVars), self.conditions
         if self.hasDomain():
-            return instanceSubstitution.specialize({Upsilon:self.operator, Q_op:Q_op_sub, S:self.domain, f_op:f_op_sub, g_op:g_op_sub}, 
+            return instanceSubstitution.specialize({Upsilon:self.operator, Q_op:Q_op_sub, S:self.domain, f_op:f_op_sub, g_op:g_op_sub},
                                                     relabelMap={xMulti:universality.instanceVars, yMulti:self.instanceVars, zMulti:self.instanceVars}, assumptions=assumptions).deriveConsequent(assumptions=assumptions)
         else:
-            return noDomainInstanceSubstitution.specialize({Upsilon:self.operator, Q_op:Q_op_sub, f_op:f_op_sub, g_op:g_op_sub}, 
+            return noDomainInstanceSubstitution.specialize({Upsilon:self.operator, Q_op:Q_op_sub, f_op:f_op_sub, g_op:g_op_sub},
                                                              relabelMap={xMulti:universality.instanceVars, yMulti:self.instanceVars, zMulti:self.instanceVars}, assumptions=assumptions).deriveConsequent(assumptions=assumptions)
 
     def substituteInstances(self, universality, assumptions=USE_DEFAULTS):
@@ -551,7 +532,7 @@
         substitution = self.instanceSubstitution(universality, assumptions=assumptions)
         return substitution.deriveRightViaEquivalence(assumptions=assumptions)
     """
-        
+
 class InstanceSubstitutionException(Exception):
     def __init__(self, msg, operationOverInstances, universality):
         self.msg = msg
