from proveit._core_.expression import Expression
from proveit._core_.expression.lambda_expr import Lambda
from proveit._core_.expression.composite import ExprTuple, singleOrCompositeExpression, compositeExpression
from .operation import Operation

class OperationOverInstances(Operation):
    '''
    OperationOverInstances description: TODO
    '''

    '''
    When deriving from OperationOverInstances, set the '_init_argname_mapping'
    static variable to indicate how the initialization argument names in the
    derived class correspond with the OperationOverInstances argument names.
    Omitted keys will be presumed to be unchanged argument names.  This is
    a simple way to make extractInitArgValue and extractMyInitArgValue function
    properly without overriding them.
    '''
    _init_argname_mapping_ = {'instanceVarOrVars':'instanceVarOrVars', 'instanceExpr':'instanceExpr', 'domain':'domain', 'domains':'domains', 'conditions':'conditions'}

    def __init__(self, operator, instanceVarOrVars, instanceExpr, domain=None, domains=None, conditions=tuple(), nestMultiIvars=False, styles=None):
        '''
        Create an Operation for the given operator that is applied over instances of the
        given instance Variable(s), instanceVarOrVars, for the given instance Expression,
        instanceExpr under the given conditions.
        That is, the operation operates over all possibilities of given Variable(s) wherever
        the condition(s) is/are satisfied.  Examples include forall, exists, summation, etc.
        instanceVars may be singular or plural (iterable).  An OperationOverInstances is
        effected as an Operation over a conditional Lambda map.

        If nestMultiIvars is True do the following:
        When there are multiple instanceVars, this will generate a nested structure in
        actuality and simply set the style to display these instance variables together.
        In other words, whether instance variables are joined together, like
        "forall_{x, y} P(x, y)" or split in a nested structure like
        "forall_{x} [forall_y P(x, y)]"
        is deemed to be a matter of style, not substance.  Internally it is treated as the
        latter.

        If a 'domain' is supplied, additional conditions are generated that each instance
        Variable is in the domain "set": InSet(x_i, domain), where x_i is for each instance
        variable.  If, instead, 'domains' are supplied, then each instance variable is supplied
        with its own domain (one for each instance variable).  Whether the OperationOverInstances
        is constructed with domain/domains explicitly, or they are provided as conditions in
        the proper order does not matter.  Essentially, the 'domain' concept is simply a
        convenience for conditions of this form and may be formatted using a shorthand notation.
        For example, "forall_{x in S | Q(x)} P(x)" is a shorthand notation for
        "forall_{x | x in S, Q(x)} P(x)".
        '''
        from proveit.logic import InSet
        from proveit._core_.expression.lambda_expr.lambda_expr import getParamVar
        instanceVars = compositeExpression(instanceVarOrVars)

        if styles is None: styles=dict()

        if len(instanceVars)==0:
            raise ValueError("Expecting at least one instance variable when constructing an OperationOverInstances")

        if domain is not None:
            # prepend domain conditions
            if domains is not None:
                raise ValueError("Provide a single domain or multiple domains, not both")
            if not isinstance(domain, Expression):
                raise TypeError("The domain should be an 'Expression' type")
            domains = [domain]*len(instanceVars)


        if domains is not None:
            # Prepend domain conditions.  Note that although we start with all domain conditions at the beginning,
            # some may later get pushed back as "inner conditions" (see below),
            if len(domains) != len(instanceVars):
                raise ValueError("When specifying multiple domains, the number should be the same as the number of instance variables.")
            for domain in domains:
                if domain is None:
                    raise ValueError("When specifying multiple domains, none of them can be the None value")
            conditions = [InSet(instanceVar, domain) for instanceVar, domain in zip(instanceVars, domains)] + list(conditions)
            domain = domains[0]  # domain of the outermost instance variable
        conditions = compositeExpression(conditions)

        # domain(s) may be implied via the conditions.  If domain(s) were supplied, this should simply reproduce
        # them from the conditions that were prepended.
        if len(conditions)>=len(instanceVars) and all(isinstance(cond, InSet) and cond.element==ivar for ivar, cond in zip(instanceVars, conditions)):
            domains = [cond.domain for cond in conditions[:len(instanceVars)]]
            domain = domains[0] # used if we have a single instance variable or nestMultiIvars is True
            nondomain_conditions = conditions[len(instanceVars):]
        else:
            domain = domains = None
            nondomain_conditions = conditions
<<<<<<< HEAD

=======
        
>>>>>>> 16c26ca7
        if len(instanceVars) > 1:
            if nestMultiIvars:
                # "inner" instance variable are all but the first one.
                inner_instance_vars = instanceVars[1:]
                inner_instance_param_vars = set(getParamVar(ivar) for ivar in inner_instance_vars)

                # start with the domain conditions
                if domains is None:
                    conditions = [] # no domain conditions
                    inner_conditions = [] # inner or outer
                else:
                    inner_conditions = conditions[1:len(domains)] # everything but the outer domain condition
                    conditions = [conditions[0]] # outer domain condition

                # Apart from the domain conditions, the "inner" conditions start with the
                # first one that has any free variables that include any of the "inner" instance variables.
                for k, cond in enumerate(nondomain_conditions):
                    if not cond.freeVars().isdisjoint(inner_instance_param_vars):
                        inner_conditions += nondomain_conditions[k:]
                        nondomain_conditions = nondomain_conditions[:k]
                        break

                # Include the outer non-domain conditions.
                conditions += nondomain_conditions

                # the instance expression at this level should be the OperationOverInstances at the next level.
                innerOperand = self._createOperand(inner_instance_vars, instanceExpr, conditions=inner_conditions)
                instanceExpr = self.__class__._make(['Operation'], dict(styles), [operator, innerOperand])
                styles['instance_vars'] = 'join_next' # combine instance variables in the style
                instanceVarOrVars = instanceVar = instanceVars[0]
            else:
                self.instanceVars = instanceVarOrVars = instanceVars
                self.domains = domains # Domain for each instance variable
        else:
            instanceVarOrVars = instanceVar = instanceVars[0]
            styles['instance_vars'] = 'no_join' # no combining instance variables in the style

        Operation.__init__(self, operator, OperationOverInstances._createOperand(instanceVarOrVars, instanceExpr, conditions), styles=styles)

        self.instanceExpr = instanceExpr
        '''Expression corresponding to each 'instance' in the OperationOverInstances'''

        if not hasattr(self, 'instanceVars'):
            self.instanceVar = instanceVar
            '''Outermost instance variable (or iteration of indexed variables) of the OperationOverInstance.'''
            self.domain = domain
            '''Domain of the outermost instance variable (may be None)'''

        self.conditions = conditions
        '''Conditions applicable to the outermost instance variable (or iteration of indexed variables) of the OperationOverInstance.  May include an implicit 'domain' condition.'''

        """
        # extract the domain or domains from the condition (regardless of whether the domain/domains was explicitly provided
        # or implicit through the conditions).
        if len(conditions) >= len(instanceVars):
            domains = []
            for instanceVar, condition in zip(instanceVars, conditions):
                if isinstance(condition, InSet) and condition.element == instanceVar:
                    domains.append(condition.domain)
            if len(domains) == len(instanceVars):
                # There is a domain condition for each instance variable.
                if all(domain==domains[0] for domain in domains):
                    self.domain_or_domains = self.domain = domains[0] # all the same domain
                else:
                    self.domain_or_domains = self.domains = ExprTuple(*domains)
        """

    def hasDomain(self):
        if hasattr(self, 'domains'):
            return True
        return self.domain is not None

    @staticmethod
    def _createOperand(instanceVars, instanceExpr, conditions):
        return Lambda(instanceVars, instanceExpr, conditions)

    @classmethod
    def extractInitArgValue(operationClass, argName, operator, operand):
        '''
        Given a name of one of the arguments of the __init__ method,
        return the corresponding value as determined by the
        given operator and operand for an OperationOverInstances
        Expression.

        Override this if the __init__ argument names are different than the
        default.
        '''
        init_argname_mapping = operationClass._init_argname_mapping_
        argName = init_argname_mapping.get(argName, argName)
        assert isinstance(operand, Lambda), "Expecting OperationOverInstances operand to be a Lambda expression"
        if argName=='operator':
            return operator
        if argName=='domain' or argName=='domains':
            return None # specify domains implicitly through conditions
        elif argName=='instanceVarOrVars':
            return singleOrCompositeExpression(operand.parameters)
        elif argName=='instanceExpr':
            return operand.body
        elif argName=='conditions':
            return operand.conditions

    def extractMyInitArgValue(self, argName):
        '''
        Return the most proper initialization value for the initialization argument
        of the given name in order to reconstruct this Expression in its
        current style.
        '''
        init_argname_mapping = self.__class__._init_argname_mapping_
        argName = init_argname_mapping.get(argName, argName)
        if argName=='operator':
            return self.operator # simply the operator
        elif argName=='instanceVarOrVars':
            # return the joined instance variables according to style.
            return singleOrCompositeExpression(OperationOverInstances.explicitInstanceVars(self))
        elif argName=='instanceExpr':
            # return the inner instance expression after joining the
            # instance variables according to the style
            return OperationOverInstances.explicitInstanceExpr(self)
        elif argName=='domain' or argName=='domains':
            # return the proper single domain or list of domains
            domains = OperationOverInstances.explicitDomains(self)
<<<<<<< HEAD
            if not hasattr(self, 'domain') or domains != [self.domain]*len(domains):
                return ExprList(*domains) if argName=='domains' else None
            if self.domain is None: return None
            return self.domain if argName=='domain' else None
=======
            if domains == [self.domain]*len(domains):
                return self.domain if argName=='domain' else None
            elif not None in domains:
                return ExprTuple(*domains) if argName=='domains' else None
            return None
>>>>>>> 16c26ca7
        elif argName=='conditions':
            # return the joined conditions excluding domain conditions
            return singleOrCompositeExpression(OperationOverInstances.explicitConditions(self))

    def _allInstanceVars(self):
        '''
        Yields the instance variable of this OperationOverInstances
        and any instance variables of nested OperationOVerInstances
        of the same type.
        Modified by wdc on 6/06/2019, modifying generator fxn name
        from allInstanceVars() to _allInstanceVars() and adding a separate
        non-generator version of the allInstanceVars() fxn below.
        '''
        if hasattr(self, 'instanceVars'):
            for ivar in self.instanceVars:
                yield ivar
        else:
            yield self.instanceVar
            if isinstance(self.instanceExpr, self.__class__):
                for innerIvar in self.instanceExpr.allInstanceVars():
                    yield innerIvar

    def allInstanceVars(self):
        '''
        Returns all instance variables of this OperationOverInstances
        and all instance variables of nested OperationOverInstances
        of the same type. Relies on the generator function
        _allInstanceVars() defined above.
        Added by wdc on 6/06/2019.
        '''
        return list(self._allInstanceVars())

    def _allDomains(self):
        '''
        Yields the domain of this OperationOverInstances
        and any domains of nested OperationOVerInstances
        of the same type.  Some of these may be null.
        Modified by wdc on 6/17/2019, modifying generator fxn name
        from alldomains() to _alldomains() and adding a separate
        non-generator version of the alldomains() fxn below.
        '''
        if hasattr(self, 'domains'):
            for domain in self.domains:
                yield domain
        else:
            yield self.domain
            if isinstance(self.instanceExpr, self.__class__):
                for domain in self.instanceExpr.allDomains():
                    yield domain

    def allDomains(self):
        '''
        Returns all domains of this OperationOverInstances
        including domains of nested OperationOverInstances
        of the same type. Relies on the generator function
        _allDomains() defined above.
        Added by wdc on 6/17/2019.
        '''
        return list(self._allDomains())

    def _allConditions(self):
        '''
        Yields each condition of this OperationOverInstances
        and any conditions of nested OperationOverInstances
        of the same type.
        Modified by wdc on 6/06/2019, modifying generator fxn name
        from allConditions() to _allConditions() and adding a separate
        non-generator version of the allConditions() fxn below.
        '''
        for condition in self.conditions:
            yield condition
        if isinstance(self.instanceExpr, self.__class__):
            for condition in self.instanceExpr.allConditions():
                yield condition

    def allConditions(self):
        '''
        Returns all conditions of this OperationOverInstances
        and all conditions of nested OperationOverInstances
        of the same type. Relies on the Python generator function
        _allConditions() defined above.
        Added by wdc on 6/06/2019.
        '''
        return list(self._allConditions());

    def joinedNestings(self):
        '''
        Yield the nested levels of the OperationOverInstances that are
        joined together in the style.
        '''
        yield self
        iVarStyle = self.getStyle('instance_vars', '')
        if iVarStyle == 'join_next':
            assert isinstance(self.instanceExpr, self.__class__), "Not expecting 'instance_vars' style to be 'join_next' unless there is nesting of the same type of OperationOverInstances"
            for expr in self.instanceExpr.joinedNestings():
                yield expr

    def explicitInstanceVars(self):
        '''
        Return the instance variables that are to be shown explicitly
        in the formatting (as opposed to being made implicit via conditions)
        joined together at this level according to the style.
        By default, this includes all of the instance variables that
        are to be joined but this may be overridden to exclude implicit
        instance variables.
        '''
        if hasattr(self, 'instanceVars'):
            return self.instanceVars
        else:
            return [expr.instanceVar for expr in self.joinedNestings()]

    def explicitDomains(self):
        '''
        Return the domains of the instance variables that
        are joined together at this level according to the style.
        If there is no domain, return None.
        '''
        if hasattr(self, 'domains'):
            return self.domains
        else:
            domains = [expr.domain for expr in self.joinedNestings()]
            if None not in domains:
                # only show as explicit domains if none of them are None:
                return domains
        return [] # No explicitly displayed domains

    def domainConditions(self):
        '''
        Return the domain conditions of all instance variables that
        areg joined together at this level according to the style.
        '''
        from proveit.logic import InSet
        if hasattr(self, 'domains'):
            assert len(self.conditions) > len(self.domains), 'expecting a condition for each domain'
            for instanceVar, condition, domain in zip(self.instanceVars, self.conditions, self.domains):
                assert condition == InSet(instanceVar, domain)
            return self.conditions[:len(self.domains)]
        else:
            explicit_domains = self.explicitDomains()
            if len(explicit_domains)==0:
                return [] # no explicit domains
            domain_conditions = []
            for expr in self.joinedNestings():
                assert expr.conditions[0] == InSet(expr.instanceVar, expr.domain)
                domain_conditions.append(expr.conditions[0])
            return domain_conditions

    def explicitConditions(self):
        '''
        Return the conditions that are to be shown explicitly in the formatting
        (after the "such that" symbol "|") at this level according to the style.
        By default, this includes all of the 'joined' conditions except
        implicit 'domain' conditions.
        '''
        from proveit.logic import InSet
        if hasattr(self, 'domains'):
            assert len(self.conditions) > len(self.domains), 'expecting a condition for each domain'
            for instanceVar, condition, domain in zip(self.instanceVars, self.conditions, self.domains):
                assert condition == InSet(instanceVar, domain)
            return self.conditions[len(self.domains):] # skip the domains
        else:
            explicit_domains = self.explicitDomains()
            conditions = []
            for expr in self.joinedNestings():
                if len(explicit_domains)==0:
                    conditions.extend(expr.conditions)
                else:
                    assert expr.conditions[0] == InSet(expr.instanceVar, expr.domain)
                    conditions.extend(expr.conditions[1:])
            return conditions

    def inclusiveConditions(self):
        '''
        Return all of the conditions at this level according to the style,
        including all of the conditions of 'joined' instance variables.
        '''
        conditions = []
        for expr in self.joinedNestings():
            conditions.extend(expr.conditions)
        return conditions

    def explicitInstanceExpr(self):
        '''
        Return the instance expression after joining instance variables according
        to the style.
        '''
        iVarStyle = self.getStyle('instance_vars', '')
        if iVarStyle == 'join_next':
            return self.instanceExpr.explicitInstanceExpr()
        return self.instanceExpr

    def instanceVarLists(self):
        '''
        Yield lists of instance vars that include all of the instance variables
        (see allInstanceVars method) but grouped together according to
        the style joining instance variables together.
        '''
        iVarGroup = []
        expr = self
        while isinstance(expr, self.__class__):
            if hasattr(expr, 'instanceVars'):
                yield expr.instanceVars # grouped together intrinsically -- no nestMultiIvars
            else:
                iVarGroup.append(expr.instanceVar)
                iVarStyle = expr.getStyle('instance_vars', '')
                if iVarStyle != 'join_next':
                    yield iVarGroup # this group is done
                    iVarGroup = [] # start next group
            expr = expr.instanceExpr
        assert len(iVarGroup)==0,  "Not expecting 'instance_vars' style to be 'join_next' unless there is nesting of the same type of OperationOverInstances"


    def string(self, **kwargs):
        return self._formatted('string', **kwargs)

    def latex(self, **kwargs):
        return self._formatted('latex', **kwargs)

    def _formatted(self, formatType, fence=False):
        '''
        Format the OperationOverInstances according to the style
        which may join nested operations of the same type.
        '''
        # override this default as desired
        explicitIvars = list(self.explicitInstanceVars()) # the (joined) instance vars to show explicitly
        explicitConditions = ExprTuple(*self.explicitConditions()) # the (joined) conditions to show explicitly after '|'
        explicitDomains = ExprTuple(*self.explicitDomains()) # the (joined) domains
        explicitInstanceExpr = self.explicitInstanceExpr() # left over after joining instnace vars according to the style
        hasExplicitIvars = (len(explicitIvars) > 0)
        hasExplicitConditions = (len(explicitConditions) > 0)
<<<<<<< HEAD
        hasMultiDomain = (len(explicitDomains)>1 and explicitDomains != ExprList(*[self.domain]*len(explicitDomains)))
        domain_conditions = ExprList(*self.domainConditions())
=======
        hasMultiDomain = (len(explicitDomains)>1 and explicitDomains != ExprTuple(*[self.domain]*len(explicitDomains)))
>>>>>>> 16c26ca7
        outStr = ''
        formattedVars = ', '.join([var.formatted(formatType, abbrev=True) for var in explicitIvars])
        if formatType == 'string':
            if fence: outStr += '['
            outStr += self.operator.formatted(formatType) + '_{'
            if hasExplicitIvars:
                if hasMultiDomain: outStr += domain_conditions.formatted(formatType, operatorOrOperators=',', fence=False)
                else: outStr += formattedVars
            if not hasMultiDomain and self.domain is not None:
                outStr += ' in '
                if hasMultiDomain:
                    outStr += explicitDomains.formatted(formatType, operatorOrOperators='*', fence=False)
                else:
                    outStr += self.domain.formatted(formatType, fence=False)
            if hasExplicitConditions:
                if hasExplicitIvars: outStr += " | "
                outStr += explicitConditions.formatted(formatType, fence=False)
                #outStr += ', '.join(condition.formatted(formatType) for condition in self.conditions if condition not in implicitConditions)
            outStr += '} ' + explicitInstanceExpr.formatted(formatType,fence=True)
            if fence: outStr += ']'
        if formatType == 'latex':
            if fence: outStr += r'\left['
            outStr += self.operator.formatted(formatType) + '_{'
            if hasExplicitIvars:
                if hasMultiDomain: outStr += domain_conditions.formatted(formatType, operatorOrOperators=',', fence=False)
                else: outStr += formattedVars
            if not hasMultiDomain and self.domain is not None:
                outStr += r' \in '
                outStr += self.domain.formatted(formatType, fence=False)
            if hasExplicitConditions:
                if hasExplicitIvars: outStr += "~|~"
                outStr += explicitConditions.formatted(formatType, fence=False)
                #outStr += ', '.join(condition.formatted(formatType) for condition in self.conditions if condition not in implicitConditions)
            outStr += '}~' + explicitInstanceExpr.formatted(formatType,fence=True)
            if fence: outStr += r'\right]'

        return outStr

    """
    def instanceSubstitution(self, universality, assumptions=USE_DEFAULTS):
        '''
        Equate this OperationOverInstances, Upsilon_{..x.. in S | ..Q(..x..)..} f(..x..),
        with one that substitutes instance expressions given some
        universality = forall_{..x.. in S | ..Q(..x..)..} f(..x..) = g(..x..).
        Derive and return the following type of equality assuming universality:
        Upsilon_{..x.. in S | ..Q(..x..)..} f(..x..) = Upsilon_{..x.. in S | ..Q(..x..)..} g(..x..)
        Works also when there is no domain S and/or no conditions ..Q...
        '''
        from proveit.logic.equality._axioms_ import instanceSubstitution, noDomainInstanceSubstitution
        from proveit.logic import Forall, Equals
        from proveit import KnownTruth
        from proveit._common_ import n, Qmulti, xMulti, yMulti, zMulti, f, g, Upsilon, S
        if isinstance(universality, KnownTruth):
            universality = universality.expr
        if not isinstance(universality, Forall):
            raise InstanceSubstitutionException("'universality' must be a forall expression", self, universality)
        if len(universality.instanceVars) != len(self.instanceVars):
            raise InstanceSubstitutionException("'universality' must have the same number of variables as the OperationOverInstances having instances substituted", self, universality)
        if universality.domain != self.domain:
            raise InstanceSubstitutionException("'universality' must have the same domain as the OperationOverInstances having instances substituted", self, universality)
        # map from the forall instance variables to self's instance variables
        iVarSubstitutions = {forallIvar:selfIvar for forallIvar, selfIvar in zip(universality.instanceVars, self.instanceVars)}
        if universality.conditions.substituted(iVarSubstitutions) != self.conditions:
            raise InstanceSubstitutionException("'universality' must have the same conditions as the OperationOverInstances having instances substituted", self, universality)
        if not isinstance(universality.instanceExpr, Equals):
            raise InstanceSubstitutionException("'universality' must be an equivalence within Forall: " + str(universality))
        if universality.instanceExpr.lhs.substituted(iVarSubstitutions) != self.instanceExpr:
            raise InstanceSubstitutionException("lhs of equivalence in 'universality' must match the instance expression of the OperationOverInstances having instances substituted", self, universality)
        f_op, f_op_sub = Operation(f, self.instanceVars), self.instanceExpr
        g_op, g_op_sub = Operation(g, self.instanceVars), universality.instanceExpr.rhs.substituted(iVarSubstitutions)
        Q_op, Q_op_sub = Operation(Qmulti, self.instanceVars), self.conditions
        if self.hasDomain():
            return instanceSubstitution.specialize({Upsilon:self.operator, Q_op:Q_op_sub, S:self.domain, f_op:f_op_sub, g_op:g_op_sub},
                                                    relabelMap={xMulti:universality.instanceVars, yMulti:self.instanceVars, zMulti:self.instanceVars}, assumptions=assumptions).deriveConsequent(assumptions=assumptions)
        else:
            return noDomainInstanceSubstitution.specialize({Upsilon:self.operator, Q_op:Q_op_sub, f_op:f_op_sub, g_op:g_op_sub},
                                                             relabelMap={xMulti:universality.instanceVars, yMulti:self.instanceVars, zMulti:self.instanceVars}, assumptions=assumptions).deriveConsequent(assumptions=assumptions)

    def substituteInstances(self, universality, assumptions=USE_DEFAULTS):
        '''
        Assuming this OperationOverInstances, Upsilon_{..x.. in S | ..Q(..x..)..} f(..x..)
        to be a true statement, derive and return Upsilon_{..x.. in S | ..Q(..x..)..} g(..x..)
        given some 'universality' = forall_{..x.. in S | ..Q(..x..)..} f(..x..) = g(..x..).
        Works also when there is no domain S and/or no conditions ..Q...
        '''
        substitution = self.instanceSubstitution(universality, assumptions=assumptions)
        return substitution.deriveRightViaEquivalence(assumptions=assumptions)
    """

class InstanceSubstitutionException(Exception):
    def __init__(self, msg, operationOverInstances, universality):
        self.msg = msg
        self.operationOverInstances = operationOverInstances
        self.universality = universality
    def __str__(self):
        return self.msg + '.\n  operationOverInstances: ' + str(self.operationOverInstances) + '\n  universality: ' + str(self.universality)<|MERGE_RESOLUTION|>--- conflicted
+++ resolved
@@ -86,11 +86,7 @@
         else:
             domain = domains = None
             nondomain_conditions = conditions
-<<<<<<< HEAD
-
-=======
-        
->>>>>>> 16c26ca7
+
         if len(instanceVars) > 1:
             if nestMultiIvars:
                 # "inner" instance variable are all but the first one.
@@ -212,18 +208,11 @@
         elif argName=='domain' or argName=='domains':
             # return the proper single domain or list of domains
             domains = OperationOverInstances.explicitDomains(self)
-<<<<<<< HEAD
-            if not hasattr(self, 'domain') or domains != [self.domain]*len(domains):
-                return ExprList(*domains) if argName=='domains' else None
-            if self.domain is None: return None
-            return self.domain if argName=='domain' else None
-=======
             if domains == [self.domain]*len(domains):
                 return self.domain if argName=='domain' else None
             elif not None in domains:
                 return ExprTuple(*domains) if argName=='domains' else None
             return None
->>>>>>> 16c26ca7
         elif argName=='conditions':
             # return the joined conditions excluding domain conditions
             return singleOrCompositeExpression(OperationOverInstances.explicitConditions(self))
@@ -454,12 +443,7 @@
         explicitInstanceExpr = self.explicitInstanceExpr() # left over after joining instnace vars according to the style
         hasExplicitIvars = (len(explicitIvars) > 0)
         hasExplicitConditions = (len(explicitConditions) > 0)
-<<<<<<< HEAD
-        hasMultiDomain = (len(explicitDomains)>1 and explicitDomains != ExprList(*[self.domain]*len(explicitDomains)))
-        domain_conditions = ExprList(*self.domainConditions())
-=======
         hasMultiDomain = (len(explicitDomains)>1 and explicitDomains != ExprTuple(*[self.domain]*len(explicitDomains)))
->>>>>>> 16c26ca7
         outStr = ''
         formattedVars = ', '.join([var.formatted(formatType, abbrev=True) for var in explicitIvars])
         if formatType == 'string':
