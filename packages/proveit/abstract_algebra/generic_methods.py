--- conflicted
+++ resolved
@@ -28,9 +28,9 @@
     else:
         thm = leftwardThm
         l, m, n, A, B, C, D = thm.allInstanceVars()
-        Asub, Bsub, Csub, Dsub = expr.operands[:finalIdx], expr.operands[finalIdx:initIdx], expr.operands[initIdx], expr.operands[initIdx+1:]        
+        Asub, Bsub, Csub, Dsub = expr.operands[:finalIdx], expr.operands[finalIdx:initIdx], expr.operands[initIdx], expr.operands[initIdx+1:]
         lSub, mSub, nSub = num(len(Asub)), num(len(Bsub)), num(len(Dsub))
-    return thm.specialize({l:lSub, m:mSub, n:nSub, A:Asub, B:Bsub, C:Csub, D:Dsub}, assumptions=assumptions) 
+    return thm.specialize({l:lSub, m:mSub, n:nSub, A:Asub, B:Bsub, C:Csub, D:Dsub}, assumptions=assumptions)
 
 def apply_association_thm(expr, startIdx, length, thm, assumptions=USE_DEFAULTS):
     from proveit.logic import Equals
@@ -64,7 +64,7 @@
     l, m, n, AA, BB, CC = thm.allInstanceVars()
     length = len(expr.operands[idx].operands)
     return thm.specialize({l:num(idx), m:num(length), n: num(len(expr.operands) - idx - 1), AA:expr.operands[:idx], BB:expr.operands[idx].operands, CC:expr.operands[idx+1:]}, assumptions=assumptions)
-            
+
 def groupCommutation(expr, initIdx, finalIdx, length, disassociate=True, assumptions=USE_DEFAULTS):
     '''
     Derive a commutation equivalence on a group of multiple operands by
@@ -88,23 +88,18 @@
     if finalIdx < 0: finalIdx = len(expr.operands)+finalIdx # use wrap-around indexing
     if length==1:
         return expr.commutation(initIdx, finalIdx, assumptions=assumptions)
-        
+
     eq = TransRelUpdater(expr, assumptions) # for convenience while updating our equation
-<<<<<<< HEAD
-    expr = eq.update(expr.association(initIdx, initIdx+length, assumptions=assumptions)) # modified 1/13/2020 by wdc
-    # expr = eq.update(expr.association(initIdx, length, assumptions=assumptions))
-=======
     expr = eq.update(expr.association(initIdx, length, assumptions=assumptions))
->>>>>>> e58d845a
     expr = eq.update(expr.commutation(initIdx, finalIdx, assumptions=assumptions))
     if disassociate:
         expr = eq.update(expr.disassociation(finalIdx, assumptions=assumptions))
     return eq.relation
-    
+
 def groupCommute(expr, initIdx, finalIdx, length, disassociate=True, assumptions=USE_DEFAULTS):
     '''
-    Derive a commuted form of the given expr expression on a group of multiple 
-    operands by associating them together first.  
+    Derive a commuted form of the given expr expression on a group of multiple
+    operands by associating them together first.
     If 'dissassociate' is true, the group will be disassociated at end.
     '''
     if initIdx < 0: initIdx = len(expr.operands)+initIdx # use wrap-around indexing
@@ -117,7 +112,7 @@
     if disassociate:
         expr = expr.disassociate(finalIdx, assumptions=assumptions)
     return expr
-    
+
 def pairwiseEvaluation(expr, assumptions):
     '''
     Evaluation routine applicable to associative operations in which
@@ -126,14 +121,13 @@
     from proveit import TransRelUpdater
     # successively evaluate and replace the operation performed on
     # the first two operands
-    
+
     eq = TransRelUpdater(expr, assumptions) # for convenience while updating our equation
-    
+
     if len(expr.operands)==2:
         raise ValueError("pairwiseEvaluation may only be used when there are more than 2 operands")
     while len(expr.operands) > 2:
         expr = eq.update(expr.association(0, length=2, assumptions=assumptions))
         expr = eq.update(expr.innerExpr().operands[0].evaluation(assumptions))
     eq.update(expr.evaluation(assumptions=assumptions))
-    return eq.relation
-    +    return eq.relation