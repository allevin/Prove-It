--- conflicted
+++ resolved
@@ -104,7 +104,6 @@
    "cell_type": "code",
    "execution_count": null,
    "metadata": {},
-<<<<<<< HEAD
    "outputs": [
     {
      "data": {
@@ -120,9 +119,6 @@
      "output_type": "execute_result"
     }
    ],
-=======
-   "outputs": [],
->>>>>>> 0656ef62
    "source": [
     "# Proven\n",
     "unfoldSubset = Forall((A, B), And(SubsetEq(A, B), NotSubsetEq(B, A)), conditions=[Subset(A, B)])"
@@ -132,7 +128,6 @@
    "cell_type": "code",
    "execution_count": null,
    "metadata": {},
-<<<<<<< HEAD
    "outputs": [
     {
      "data": {
@@ -148,9 +143,6 @@
      "output_type": "execute_result"
     }
    ],
-=======
-   "outputs": [],
->>>>>>> 0656ef62
    "source": [
     "# Proven\n",
     "foldSubset = Forall((A, B), Subset(A, B), conditions=[And(SubsetEq(A, B), NotSubsetEq(B, A))])"
@@ -160,7 +152,6 @@
    "cell_type": "code",
    "execution_count": null,
    "metadata": {},
-<<<<<<< HEAD
    "outputs": [
     {
      "data": {
@@ -176,9 +167,6 @@
      "output_type": "execute_result"
     }
    ],
-=======
-   "outputs": [],
->>>>>>> 0656ef62
    "source": [
     "# Proven\n",
     "unfoldNotSubset = Forall((A, B), Not(Subset(A, B)), conditions=[NotSubset(A, B)])"
@@ -188,7 +176,6 @@
    "cell_type": "code",
    "execution_count": null,
    "metadata": {},
-<<<<<<< HEAD
    "outputs": [
     {
      "data": {
@@ -396,9 +383,6 @@
      "output_type": "execute_result"
     }
    ],
-=======
-   "outputs": [],
->>>>>>> 0656ef62
    "source": [
     "# Proven\n",
     "reverseSupsetEq = Forall((A, B), SubsetEq(B, A), conditions=[SupersetEq(A, B)])"
@@ -406,7 +390,6 @@
   },
   {
    "cell_type": "code",
-<<<<<<< HEAD
    "execution_count": 22,
    "metadata": {},
    "outputs": [
@@ -495,11 +478,6 @@
      "output_type": "execute_result"
     }
    ],
-=======
-   "execution_count": null,
-   "metadata": {},
-   "outputs": [],
->>>>>>> 0656ef62
    "source": [
     "# Proven\n",
     "relaxSubset = Forall((A, B), SubsetEq(A, B), conditions=[Subset(A, B)])"
@@ -507,7 +485,6 @@
   },
   {
    "cell_type": "code",
-<<<<<<< HEAD
    "execution_count": 26,
    "metadata": {},
    "outputs": [
@@ -525,11 +502,6 @@
      "output_type": "execute_result"
     }
    ],
-=======
-   "execution_count": null,
-   "metadata": {},
-   "outputs": [],
->>>>>>> 0656ef62
    "source": [
     "# Proven\n",
     "relaxSupset = Forall((A, B), SupersetEq(A, B), conditions=[Superset(A, B)])"
@@ -537,7 +509,6 @@
   },
   {
    "cell_type": "code",
-<<<<<<< HEAD
    "execution_count": 27,
    "metadata": {},
    "outputs": [
@@ -555,11 +526,6 @@
      "output_type": "execute_result"
     }
    ],
-=======
-   "execution_count": null,
-   "metadata": {},
-   "outputs": [],
->>>>>>> 0656ef62
    "source": [
     "# Proven (using subRightSideInto thm)\n",
     "subsetEqViaEquality = Forall((A, B), SubsetEq(A, B), conditions=[Equals(A, B)])"
@@ -567,7 +533,6 @@
   },
   {
    "cell_type": "code",
-<<<<<<< HEAD
    "execution_count": 28,
    "metadata": {},
    "outputs": [
@@ -585,11 +550,6 @@
      "output_type": "execute_result"
     }
    ],
-=======
-   "execution_count": null,
-   "metadata": {},
-   "outputs": [],
->>>>>>> 0656ef62
    "source": [
     "# Proven (using subRightSideInto thm)\n",
     "supersetEqViaEquality = Forall((A, B), SupersetEq(A, B), conditions=[Equals(A, B)])"
@@ -597,7 +557,6 @@
   },
   {
    "cell_type": "code",
-<<<<<<< HEAD
    "execution_count": 29,
    "metadata": {},
    "outputs": [
@@ -615,18 +574,12 @@
      "output_type": "execute_result"
     }
    ],
-=======
-   "execution_count": null,
-   "metadata": {},
-   "outputs": [],
->>>>>>> 0656ef62
    "source": [
     "transitivitySubsetSubset = Forall((A, B, C), Subset(A, C), conditions=[Subset(A, B), Subset(B, C)])"
    ]
   },
   {
    "cell_type": "code",
-<<<<<<< HEAD
    "execution_count": 30,
    "metadata": {},
    "outputs": [
@@ -644,18 +597,12 @@
      "output_type": "execute_result"
     }
    ],
-=======
-   "execution_count": null,
-   "metadata": {},
-   "outputs": [],
->>>>>>> 0656ef62
    "source": [
     "transitivitySubsetEqSubset = Forall((A, B, C), Subset(A, C), conditions=[SubsetEq(A, B), Subset(B, C)])"
    ]
   },
   {
    "cell_type": "code",
-<<<<<<< HEAD
    "execution_count": 31,
    "metadata": {},
    "outputs": [
@@ -673,18 +620,12 @@
      "output_type": "execute_result"
     }
    ],
-=======
-   "execution_count": null,
-   "metadata": {},
-   "outputs": [],
->>>>>>> 0656ef62
    "source": [
     "transitivitySubsetSubsetEq = Forall((A, B, C), Subset(A, C), conditions=[Subset(A, B), SubsetEq(B, C)])"
    ]
   },
   {
    "cell_type": "code",
-<<<<<<< HEAD
    "execution_count": 32,
    "metadata": {},
    "outputs": [
@@ -702,11 +643,6 @@
      "output_type": "execute_result"
     }
    ],
-=======
-   "execution_count": null,
-   "metadata": {},
-   "outputs": [],
->>>>>>> 0656ef62
    "source": [
     "# Proven\n",
     "transitivitySubsetEqSubsetEq = Forall((A, B, C), SubsetEq(A, C), conditions=[SubsetEq(A, B), SubsetEq(B, C)])"
@@ -714,7 +650,6 @@
   },
   {
    "cell_type": "code",
-<<<<<<< HEAD
    "execution_count": 33,
    "metadata": {},
    "outputs": [
@@ -732,18 +667,12 @@
      "output_type": "execute_result"
     }
    ],
-=======
-   "execution_count": null,
-   "metadata": {},
-   "outputs": [],
->>>>>>> 0656ef62
    "source": [
     "transitivitySupsetSupset = Forall((A, B, C), Superset(A, C), conditions=[Superset(A, B), Superset(B, C)])"
    ]
   },
   {
    "cell_type": "code",
-<<<<<<< HEAD
    "execution_count": 34,
    "metadata": {},
    "outputs": [
@@ -761,18 +690,12 @@
      "output_type": "execute_result"
     }
    ],
-=======
-   "execution_count": null,
-   "metadata": {},
-   "outputs": [],
->>>>>>> 0656ef62
    "source": [
     "transitivitySupsetEqSupset = Forall((A, B, C), Superset(A, C), conditions=[SupersetEq(A, B), Superset(B, C)])"
    ]
   },
   {
    "cell_type": "code",
-<<<<<<< HEAD
    "execution_count": 35,
    "metadata": {},
    "outputs": [
@@ -790,18 +713,12 @@
      "output_type": "execute_result"
     }
    ],
-=======
-   "execution_count": null,
-   "metadata": {},
-   "outputs": [],
->>>>>>> 0656ef62
    "source": [
     "transitivitySupsetSupsetEq = Forall((A, B, C), Superset(A, C), conditions=[Superset(A, B), SupersetEq(B, C)])"
    ]
   },
   {
    "cell_type": "code",
-<<<<<<< HEAD
    "execution_count": 36,
    "metadata": {},
    "outputs": [
@@ -819,11 +736,6 @@
      "output_type": "execute_result"
     }
    ],
-=======
-   "execution_count": null,
-   "metadata": {},
-   "outputs": [],
->>>>>>> 0656ef62
    "source": [
     "# Proven\n",
     "transitivitySupsetEqSupsetEq = Forall((A, B, C), SupersetEq(A, C), conditions=[SupersetEq(A, B), SupersetEq(B, C)])"
@@ -831,11 +743,7 @@
   },
   {
    "cell_type": "code",
-<<<<<<< HEAD
    "execution_count": 37,
-=======
-   "execution_count": null,
->>>>>>> 0656ef62
    "metadata": {},
    "outputs": [],
    "source": [
