{
 "cells": [
  {
   "cell_type": "markdown",
   "metadata": {},
   "source": [
    "Demonstrations for context <a class=\"ProveItLink\" href=\"_context_.ipynb\">proveit.logic.set_theory.containment</a>\n",
    "========"
   ]
  },
  {
   "cell_type": "code",
   "execution_count": null,
   "metadata": {},
   "outputs": [],
   "source": [
    "import proveit\n",
    "from proveit.logic import And, Equals, Forall, Implies, InSet, Not\n",
    "from proveit.logic import Intersect, NotSubset, NotSubsetEq, NotSuperset, NotSupersetEq\n",
    "from proveit.logic import ProperSubset, Subset, SubsetEq, SubsetProper, Superset, SupersetEq \n",
    "from proveit.number import zero, one, Integers, Naturals, NaturalsPos, Reals, RealsNeg, RealsPos\n",
    "from proveit.logic.set_theory.containment._axioms_ import subsetEqDef, supersetEqDef, notSubsetEqDef, notSupersetEqDef\n",
    "from proveit.logic.set_theory.containment._axioms_ import notSubsetDef, notSupersetDef, subsetDef, supersetDef\n",
    "from proveit._common_ import x, y, A, B, C, D, E, F, X, Y\n",
    "%begin demonstrations"
   ]
  },
  {
   "cell_type": "markdown",
   "metadata": {},
   "source": [
    "# Containment $\\in$, $\\subset$, $\\subseteq$, $\\supset$, $\\supseteq$"
   ]
  },
  {
   "cell_type": "markdown",
   "metadata": {},
   "source": [
    "<div style=\"line-height:1.4; font-size:14pt\">\n",
    "\n",
    "<a href='#introduction'>Introduction</a><br>\n",
    "<a href='#simple_expressions'>Simple Expressions involving Membership $(\\in)$, Subset $(\\subset, \\subseteq)$, Superset $(\\supset, \\supseteq )$</a><br>\n",
    "<a href='#common_attributes'>Common Attributes of the Subset $(\\subset)$ Expression</a><br>\n",
    "<a href='#axioms'>Axioms</a><br>\n",
    "<a href='#further_demonstrations'>Further Demonstrations</a><br>\n",
    "    <ol>\n",
    "        <li><a href='#demo01'>$(x\\in A)\\wedge(A\\subset B)\\Rightarrow (x\\in B)$</a></li>\n",
    "        <li><a href='#demo02'>$\\forall_{x\\in A}(x\\in B) \\Rightarrow (A \\subseteq B)$</a></li>\n",
    "        <li><a href='#demo03'>$(x\\in B)\\wedge(A\\supset B)\\Rightarrow (x\\in A)$</a></li>\n",
    "    </ol>\n",
    "\n",
    "</div>\n"
   ]
  },
  {
   "cell_type": "markdown",
   "metadata": {},
   "source": [
    "## Introduction <a id='introduction'></a>"
   ]
  },
  {
   "cell_type": "markdown",
   "metadata": {},
   "source": [
    "<font size=4>Set membership (*e.g.*, $x \\in S$), subset ($A \\subset B$), and superset ($B \\supset A$) concepts are often critical in proofs, either as goals in themselves or as conditions or assumptions appearing in a proof. This ``_demonstrations_`` notebook explores subset ($\\subset$), and superset ($\\supset$) expressions and related methods. (Set membership ($\\in$) itself is explored more thoroughly in its own ``_demonstrations_`` notebook in ``proveit.logic.set_theory.membership``)</font>"
   ]
  },
  {
   "cell_type": "markdown",
   "metadata": {},
   "source": [
    "## Simple Expressions Involving Membership ($\\in$), Subset ($\\subset$), and Superset ($\\supset$) <a id='simple_expressions'></a>"
   ]
  },
  {
   "cell_type": "markdown",
   "metadata": {},
   "source": [
    "<font size=4>It is straightforward to construct membership, subset, and superset expressions. Here are some basic examples of such expressions:</font>"
   ]
  },
  {
   "cell_type": "code",
   "execution_count": 2,
   "metadata": {},
   "outputs": [
    {
     "data": {
      "text/html": [
       "<a class=\"ProveItLink\" href=\"__pv_it/e05d3d69978a78d26fc94dfdf314e8417d5a3f950/expr.ipynb\"><img src=\"__pv_it/e05d3d69978a78d26fc94dfdf314e8417d5a3f950/expr.png\" style=\"display:inline;vertical-align:middle;\" /></a>"
      ],
      "text/plain": [
       "x in A"
      ]
     },
     "execution_count": 2,
     "metadata": {},
     "output_type": "execute_result"
    }
   ],
   "source": [
    "# set membership\n",
    "InSet(x, A)"
   ]
  },
  {
   "cell_type": "code",
   "execution_count": 3,
   "metadata": {},
   "outputs": [
    {
     "data": {
      "text/html": [
       "<strong id=\"example1\">example1:</strong> <a class=\"ProveItLink\" href=\"__pv_it/8d419b2beb90912d744abce5d70e0355b8cda83e0/expr.ipynb\"><img src=\"__pv_it/8d419b2beb90912d744abce5d70e0355b8cda83e0/expr.png\" style=\"display:inline;vertical-align:middle;\" /></a><br>\n",
       "<strong id=\"example2\">example2:</strong> <a class=\"ProveItLink\" href=\"__pv_it/8d419b2beb90912d744abce5d70e0355b8cda83e0/expr.ipynb\"><img src=\"__pv_it/8d419b2beb90912d744abce5d70e0355b8cda83e0/expr.png\" style=\"display:inline;vertical-align:middle;\" /></a><br>\n",
       "<strong id=\"example3\">example3:</strong> <a class=\"ProveItLink\" href=\"__pv_it/8d419b2beb90912d744abce5d70e0355b8cda83e0/expr.ipynb\"><img src=\"__pv_it/8d419b2beb90912d744abce5d70e0355b8cda83e0/expr.png\" style=\"display:inline;vertical-align:middle;\" /></a><br>"
      ],
      "text/plain": [
       "example1: A subset B\n",
       "example2: A subset B\n",
       "example3: A subset B"
      ]
     },
     "execution_count": 3,
     "metadata": {},
     "output_type": "execute_result"
    }
   ],
   "source": [
    "# proper subset, 3 different ways\n",
    "example1, example2, example3 = Subset(A, B), SubsetProper(A, B), ProperSubset(A, B)"
   ]
  },
  {
   "cell_type": "code",
   "execution_count": 4,
   "metadata": {},
   "outputs": [
    {
     "data": {
      "text/html": [
       "<a class=\"ProveItLink\" href=\"__pv_it/b1aa8cfe40f7c21bcb745d5af9eace1cbddc187d0/expr.ipynb\"><img src=\"__pv_it/b1aa8cfe40f7c21bcb745d5af9eace1cbddc187d0/expr.png\" style=\"display:inline;vertical-align:middle;\" /></a>"
      ],
      "text/plain": [
       "B subseteq C"
      ]
     },
     "execution_count": 4,
     "metadata": {},
     "output_type": "execute_result"
    }
   ],
   "source": [
    "# improper subset\n",
    "SubsetEq(B, C)"
   ]
  },
  {
   "cell_type": "code",
   "execution_count": 5,
   "metadata": {},
   "outputs": [
    {
     "data": {
      "text/html": [
       "<a class=\"ProveItLink\" href=\"__pv_it/f09de7f206a0bc976284e2bf88c49234fef24ced0/expr.ipynb\"><img src=\"__pv_it/f09de7f206a0bc976284e2bf88c49234fef24ced0/expr.png\" style=\"display:inline;vertical-align:middle;\" /></a>"
      ],
      "text/plain": [
       "C supset B"
      ]
     },
     "execution_count": 5,
     "metadata": {},
     "output_type": "execute_result"
    }
   ],
   "source": [
    "# proper superset\n",
    "Superset(C, B)"
   ]
  },
  {
   "cell_type": "code",
   "execution_count": 6,
   "metadata": {},
   "outputs": [
    {
     "data": {
      "text/html": [
       "<a class=\"ProveItLink\" href=\"__pv_it/4f841b1cc6a0810488c8fd4bed30153dbcba24ad0/expr.ipynb\"><img src=\"__pv_it/4f841b1cc6a0810488c8fd4bed30153dbcba24ad0/expr.png\" style=\"display:inline;vertical-align:middle;\" /></a>"
      ],
      "text/plain": [
       "C supseteq B"
      ]
     },
     "execution_count": 6,
     "metadata": {},
     "output_type": "execute_result"
    }
   ],
   "source": [
    "# improper superset\n",
    "SupersetEq(C, B)"
   ]
  },
  {
   "cell_type": "code",
   "execution_count": 7,
   "metadata": {},
   "outputs": [
    {
     "data": {
      "text/html": [
       "<a class=\"ProveItLink\" href=\"__pv_it/886cd082a146cdf92383f484e637b2a8f273420f0/expr.ipynb\"><img src=\"__pv_it/886cd082a146cdf92383f484e637b2a8f273420f0/expr.png\" style=\"display:inline;vertical-align:middle;\" /></a>"
      ],
      "text/plain": [
       "D nsubset E"
      ]
     },
     "execution_count": 7,
     "metadata": {},
     "output_type": "execute_result"
    }
   ],
   "source": [
    "# not a proper subset\n",
    "NotSubset(D, E)"
   ]
  },
  {
   "cell_type": "code",
   "execution_count": 8,
   "metadata": {},
   "outputs": [
    {
     "data": {
      "text/html": [
       "<a class=\"ProveItLink\" href=\"__pv_it/6d0c073ccccc2fc2dcdc9337320a3d3d9d04a7c50/expr.ipynb\"><img src=\"__pv_it/6d0c073ccccc2fc2dcdc9337320a3d3d9d04a7c50/expr.png\" style=\"display:inline;vertical-align:middle;\" /></a>"
      ],
      "text/plain": [
       "D nsubseteq E"
      ]
     },
     "execution_count": 8,
     "metadata": {},
     "output_type": "execute_result"
    }
   ],
   "source": [
    "# not a subset\n",
    "NotSubsetEq(D, E)"
   ]
  },
  {
   "cell_type": "code",
   "execution_count": 9,
   "metadata": {},
   "outputs": [
    {
     "data": {
      "text/html": [
       "<a class=\"ProveItLink\" href=\"__pv_it/5be1731d86e05bc3b8899832cc3fb388c474865d0/expr.ipynb\"><img src=\"__pv_it/5be1731d86e05bc3b8899832cc3fb388c474865d0/expr.png\" style=\"display:inline;vertical-align:middle;\" /></a>"
      ],
      "text/plain": [
       "D nsupseteq E"
      ]
     },
     "execution_count": 9,
     "metadata": {},
     "output_type": "execute_result"
    }
   ],
   "source": [
    "# not a superset\n",
    "NotSupersetEq(D, E)"
   ]
  },
  {
   "cell_type": "markdown",
   "metadata": {},
   "source": [
    "<font size=4>At the time of this writing, there are plans to change some of the underlying functional terminology so that the proper subset ($\\subset$) is represented by the operation ``SubsetProper()`` or ``ProperSubset()`` instead of ``Subset()``, and the so-called “improper” subset ($\\subseteq$) will be represented by the relation ``Subset()``</font>"
   ]
  },
  {
   "cell_type": "markdown",
   "metadata": {},
   "source": [
    "## Common Attributes of a Subset expression <a id='common_attributes'></a>"
   ]
  },
  {
   "cell_type": "markdown",
   "metadata": {},
   "source": [
    "<font size=4>Let's define a simple example subset expression, $(A \\cap B) \\subseteq B$, and look at some of its attributes. (The results should be similar for proper subset ($\\subset$) and the various supersets ($\\supset$, $\\supseteq$) and their negations.)</font>"
   ]
  },
  {
   "cell_type": "code",
   "execution_count": 10,
   "metadata": {},
   "outputs": [
    {
     "data": {
      "text/html": [
       "<strong id=\"AandBSubsetOfB\">AandBSubsetOfB:</strong> <a class=\"ProveItLink\" href=\"__pv_it/238bef56967604199c2c2ddb1fa16722f6e373b10/expr.ipynb\"><img src=\"__pv_it/238bef56967604199c2c2ddb1fa16722f6e373b10/expr.png\" style=\"display:inline;vertical-align:middle;\" /></a><br>"
      ],
      "text/plain": [
       "AandBSubsetOfB: (A intersect B) subseteq B"
      ]
     },
     "execution_count": 10,
     "metadata": {},
     "output_type": "execute_result"
    }
   ],
   "source": [
    "AandBSubsetOfB = SubsetEq(Intersect(A, B), B)"
   ]
  },
  {
   "cell_type": "code",
   "execution_count": 11,
   "metadata": {},
   "outputs": [
    {
     "data": {
      "text/html": [
       "<table><tr><th>&nbsp;</th><th>core type</th><th>sub-expressions</th><th>expression</th></tr>\n",
       "<tr><td>0</td><td>Operation</td><td>operator:&nbsp;1<br>operands:&nbsp;2<br></td><td><a class=\"ProveItLink\" href=\"__pv_it/238bef56967604199c2c2ddb1fa16722f6e373b10/expr.ipynb\"><img src=\"__pv_it/238bef56967604199c2c2ddb1fa16722f6e373b10/expr.png\" style=\"display:inline;vertical-align:middle;\" /></a></td></tr>\n",
       "<tr><td>1</td><td>Literal</td><td></td><td><a class=\"ProveItLink\" href=\"__pv_it/e2e953faef156628f98c5cddef8a5f8ea43a24550/expr.ipynb\"><img src=\"__pv_it/e2e953faef156628f98c5cddef8a5f8ea43a24550/expr.png\" style=\"display:inline;vertical-align:middle;\" /></a></td></tr>\n",
       "<tr><td>2</td><td>ExprList</td><td>3, 7</td><td><a class=\"ProveItLink\" href=\"__pv_it/df4c6490407e8213e97d74aabca21496df20e8a40/expr.ipynb\"><img src=\"__pv_it/df4c6490407e8213e97d74aabca21496df20e8a40/expr.png\" style=\"display:inline;vertical-align:middle;\" /></a></td></tr>\n",
       "<tr><td>3</td><td>Operation</td><td>operator:&nbsp;4<br>operands:&nbsp;5<br></td><td><a class=\"ProveItLink\" href=\"__pv_it/34ad5924b430b839f72a75a807f648f30d00fc700/expr.ipynb\"><img src=\"__pv_it/34ad5924b430b839f72a75a807f648f30d00fc700/expr.png\" style=\"display:inline;vertical-align:middle;\" /></a></td></tr>\n",
       "<tr><td>4</td><td>Literal</td><td></td><td><a class=\"ProveItLink\" href=\"../intersection/__pv_it/b92f67f0486746ea0d6b21767755d70bf02e0a1a0/expr.ipynb\"><img src=\"../intersection/__pv_it/b92f67f0486746ea0d6b21767755d70bf02e0a1a0/expr.png\" style=\"display:inline;vertical-align:middle;\" /></a></td></tr>\n",
       "<tr><td>5</td><td>ExprList</td><td>6, 7</td><td><a class=\"ProveItLink\" href=\"__pv_it/06a72e8706d1c13b268a9445a249c41d479d50850/expr.ipynb\"><img src=\"__pv_it/06a72e8706d1c13b268a9445a249c41d479d50850/expr.png\" style=\"display:inline;vertical-align:middle;\" /></a></td></tr>\n",
       "<tr><td>6</td><td>Variable</td><td></td><td><a class=\"ProveItLink\" href=\"../../../__pv_it/2cbe72a7ad6f655694dd697106680215e8489b600/expr.ipynb\"><img src=\"../../../__pv_it/2cbe72a7ad6f655694dd697106680215e8489b600/expr.png\" style=\"display:inline;vertical-align:middle;\" /></a></td></tr>\n",
       "<tr><td>7</td><td>Variable</td><td></td><td><a class=\"ProveItLink\" href=\"../../../__pv_it/077b2ff79244fb4582cbe22c6e3356fa92a52f2f0/expr.ipynb\"><img src=\"../../../__pv_it/077b2ff79244fb4582cbe22c6e3356fa92a52f2f0/expr.png\" style=\"display:inline;vertical-align:middle;\" /></a></td></tr>\n",
       "</table>\n"
      ],
      "text/plain": [
       "0. (A intersect B) subseteq B\n",
       "   core type: Operation\n",
       "   operator: 1\n",
       "   operands: 2\n",
       "1. subseteq\n",
       "   core type: Literal\n",
       "   sub-expressions: \n",
       "2. (A intersect B , B)\n",
       "   core type: ExprList\n",
       "   sub-expressions: 3, 7\n",
       "3. A intersect B\n",
       "   core type: Operation\n",
       "   operator: 4\n",
       "   operands: 5\n",
       "4. intersect\n",
       "   core type: Literal\n",
       "   sub-expressions: \n",
       "5. (A , B)\n",
       "   core type: ExprList\n",
       "   sub-expressions: 6, 7\n",
       "6. A\n",
       "   core type: Variable\n",
       "   sub-expressions: \n",
       "7. B\n",
       "   core type: Variable\n",
       "   sub-expressions: "
      ]
     },
     "execution_count": 11,
     "metadata": {},
     "output_type": "execute_result"
    }
   ],
   "source": [
    "AandBSubsetOfB.exprInfo()"
   ]
  },
  {
   "cell_type": "markdown",
   "metadata": {},
   "source": [
    "<font size=4>We can access the left-hand and right-hand sides of such expressions, as well as the specific operator:</font>"
   ]
  },
  {
   "cell_type": "code",
   "execution_count": 12,
   "metadata": {},
   "outputs": [
    {
     "data": {
      "text/html": [
       "<a class=\"ProveItLink\" href=\"__pv_it/34ad5924b430b839f72a75a807f648f30d00fc700/expr.ipynb\"><img src=\"__pv_it/34ad5924b430b839f72a75a807f648f30d00fc700/expr.png\" style=\"display:inline;vertical-align:middle;\" /></a>"
      ],
      "text/plain": [
       "A intersect B"
      ]
     },
     "execution_count": 12,
     "metadata": {},
     "output_type": "execute_result"
    }
   ],
   "source": [
    "AandBSubsetOfB.lhs"
   ]
  },
  {
   "cell_type": "code",
   "execution_count": 13,
   "metadata": {},
   "outputs": [
    {
     "data": {
      "text/html": [
       "<a class=\"ProveItLink\" href=\"../../../__pv_it/077b2ff79244fb4582cbe22c6e3356fa92a52f2f0/expr.ipynb\"><img src=\"../../../__pv_it/077b2ff79244fb4582cbe22c6e3356fa92a52f2f0/expr.png\" style=\"display:inline;vertical-align:middle;\" /></a>"
      ],
      "text/plain": [
       "B"
      ]
     },
     "execution_count": 13,
     "metadata": {},
     "output_type": "execute_result"
    }
   ],
   "source": [
    "AandBSubsetOfB.rhs"
   ]
  },
  {
   "cell_type": "code",
   "execution_count": 14,
   "metadata": {},
   "outputs": [
    {
     "data": {
      "text/html": [
       "<a class=\"ProveItLink\" href=\"__pv_it/e2e953faef156628f98c5cddef8a5f8ea43a24550/expr.ipynb\"><img src=\"__pv_it/e2e953faef156628f98c5cddef8a5f8ea43a24550/expr.png\" style=\"display:inline;vertical-align:middle;\" /></a>"
      ],
      "text/plain": [
       "subseteq"
      ]
     },
     "execution_count": 14,
     "metadata": {},
     "output_type": "execute_result"
    }
   ],
   "source": [
    "AandBSubsetOfB.operator"
   ]
  },
  {
   "cell_type": "markdown",
   "metadata": {},
   "source": [
    "<font size=4>We can get both sides of the expression simultaneously (the operands of the $\\subseteq$ operator) as a tuple of expressions. We can also get a list of the variables and a separate list of the *free* variables in the expression (of course, in this expression, all the variables are also free variables):</font>"
   ]
  },
  {
   "cell_type": "code",
   "execution_count": 15,
   "metadata": {},
   "outputs": [
    {
     "data": {
      "text/html": [
       "<a class=\"ProveItLink\" href=\"__pv_it/df4c6490407e8213e97d74aabca21496df20e8a40/expr.ipynb\"><img src=\"__pv_it/df4c6490407e8213e97d74aabca21496df20e8a40/expr.png\" style=\"display:inline;vertical-align:middle;\" /></a>"
      ],
      "text/plain": [
       "(A intersect B , B)"
      ]
     },
     "execution_count": 15,
     "metadata": {},
     "output_type": "execute_result"
    }
   ],
   "source": [
    "AandBSubsetOfB.operands"
   ]
  },
  {
   "cell_type": "code",
   "execution_count": 16,
   "metadata": {},
   "outputs": [
    {
     "data": {
      "text/plain": [
       "{A, B}"
      ]
     },
     "execution_count": 16,
     "metadata": {},
     "output_type": "execute_result"
    }
   ],
   "source": [
    "AandBSubsetOfB.usedVars()"
   ]
  },
  {
   "cell_type": "code",
   "execution_count": 17,
   "metadata": {},
   "outputs": [
    {
     "data": {
      "text/plain": [
       "{A, B}"
      ]
     },
     "execution_count": 17,
     "metadata": {},
     "output_type": "execute_result"
    }
   ],
   "source": [
    "AandBSubsetOfB.freeVars()"
   ]
  },
  {
   "cell_type": "markdown",
   "metadata": {},
   "source": [
    "<font size=4>Notice that our expression $(A \\cap B) \\subseteq B$ is always true, and Prove-It can automatically prove this:</font>"
   ]
  },
  {
   "cell_type": "code",
   "execution_count": 18,
   "metadata": {},
   "outputs": [
    {
     "data": {
      "text/html": [
       "<strong id=\"AandBSubsetOfBKnownTruth\">AandBSubsetOfBKnownTruth:</strong> <span style=\"font-size:20px;\"> &#x22A2;&nbsp;<a class=\"ProveItLink\" href=\"__pv_it/238bef56967604199c2c2ddb1fa16722f6e373b10/expr.ipynb\"><img src=\"__pv_it/238bef56967604199c2c2ddb1fa16722f6e373b10/expr.png\" style=\"display:inline;vertical-align:middle;\" /></a></span><br>"
      ],
      "text/plain": [
       "AandBSubsetOfBKnownTruth: |- (A intersect B) subseteq B"
      ]
     },
     "execution_count": 18,
     "metadata": {},
     "output_type": "execute_result"
    }
   ],
   "source": [
    "AandBSubsetOfBKnownTruth = AandBSubsetOfB.prove()"
   ]
  },
  {
   "cell_type": "markdown",
   "metadata": {},
   "source": [
    "<font size=4>A peek at the proof shows that Prove-It has applied the ``foldSubsetEq`` theorem:<br>\n",
    "> $\\forall_{A,B} \\left([\\forall_{x\\in A}(x\\in B)] \\implies (A \\subseteq B)\\right)$<br>\n",
    "    \n",
    "by using a suitable specialization to get something like this:<br>\n",
    "> $[\\forall_{x\\in A\\cap B}(x\\in B)] \\implies ((A\\cap B) \\subseteq B)$<br>\n",
    "\n",
    "See Line 3 in the proof below for the ``foldSubsetEq`` theorem, then Line 1 for the specialization step.</font>"
   ]
  },
  {
   "cell_type": "code",
   "execution_count": 19,
   "metadata": {},
   "outputs": [
    {
     "data": {
      "text/html": [
       "<table><tr><th>&nbsp;</th><th>step type</th><th>requirements</th><th>statement</th></tr>\n",
       "<tr><td>0</td><td>modus ponens</td><td>1, 2</td><td><span style=\"font-size:20px;\"> &#x22A2;&nbsp;<a class=\"ProveItLink\" href=\"__pv_it/238bef56967604199c2c2ddb1fa16722f6e373b10/expr.ipynb\"><img src=\"__pv_it/238bef56967604199c2c2ddb1fa16722f6e373b10/expr.png\" style=\"display:inline;vertical-align:middle;\" /></a></span></td></tr>\n",
       "<tr><td>1</td><td>specialization</td><td>3</td><td><span style=\"font-size:20px;\"> &#x22A2;&nbsp;<a class=\"ProveItLink\" href=\"__pv_it/cbbba94bf729dbfa8d2fc9da96702e2d11aaa9d30/expr.ipynb\"><img src=\"__pv_it/cbbba94bf729dbfa8d2fc9da96702e2d11aaa9d30/expr.png\" style=\"display:inline;vertical-align:middle;\" /></a></span></td></tr>\n",
       "<tr><td>&nbsp;</td><td colspan=4 style=\"text-align:left\"><span style=\"font-size:20px;\"><a class=\"ProveItLink\" href=\"../../../__pv_it/2cbe72a7ad6f655694dd697106680215e8489b600/expr.ipynb\"><img src=\"../../../__pv_it/2cbe72a7ad6f655694dd697106680215e8489b600/expr.png\" style=\"display:inline;vertical-align:middle;\" /></a> : <a class=\"ProveItLink\" href=\"__pv_it/34ad5924b430b839f72a75a807f648f30d00fc700/expr.ipynb\"><img src=\"__pv_it/34ad5924b430b839f72a75a807f648f30d00fc700/expr.png\" style=\"display:inline;vertical-align:middle;\" /></a>, <a class=\"ProveItLink\" href=\"../../../__pv_it/077b2ff79244fb4582cbe22c6e3356fa92a52f2f0/expr.ipynb\"><img src=\"../../../__pv_it/077b2ff79244fb4582cbe22c6e3356fa92a52f2f0/expr.png\" style=\"display:inline;vertical-align:middle;\" /></a> : <a class=\"ProveItLink\" href=\"../../../__pv_it/077b2ff79244fb4582cbe22c6e3356fa92a52f2f0/expr.ipynb\"><img src=\"../../../__pv_it/077b2ff79244fb4582cbe22c6e3356fa92a52f2f0/expr.png\" style=\"display:inline;vertical-align:middle;\" /></a>, relabeling <a class=\"ProveItLink\" href=\"../../../__pv_it/530be409e3083890784cf1d7b28c9e67e90af9360/expr.ipynb\"><img src=\"../../../__pv_it/530be409e3083890784cf1d7b28c9e67e90af9360/expr.png\" style=\"display:inline;vertical-align:middle;\" /></a> : <a class=\"ProveItLink\" href=\"../../__pv_it/5144cf74ae6a683b49b974f1b9302b432abf7e930/expr.ipynb\"><img src=\"../../__pv_it/5144cf74ae6a683b49b974f1b9302b432abf7e930/expr.png\" style=\"display:inline;vertical-align:middle;\" /></a></span></td></tr><tr><td>2</td><td>generalizaton</td><td>4</td><td><span style=\"font-size:20px;\"> &#x22A2;&nbsp;<a class=\"ProveItLink\" href=\"__pv_it/f4f64c28c39c81b48e7975302238a8da0f6318a70/expr.ipynb\"><img src=\"__pv_it/f4f64c28c39c81b48e7975302238a8da0f6318a70/expr.png\" style=\"display:inline;vertical-align:middle;\" /></a></span></td></tr>\n",
       "<tr><td>3</td><td>theorem</td><td></td><td><span style=\"font-size:20px;\"> &#x22A2;&nbsp;<a class=\"ProveItLink\" href=\"__pv_it/1b221ee8f010aecab914fad97f4a0f75795c964f0/expr.ipynb\"><img src=\"__pv_it/1b221ee8f010aecab914fad97f4a0f75795c964f0/expr.png\" style=\"display:inline;vertical-align:middle;\" /></a></span></td></tr>\n",
       "<tr><td>&nbsp;</td><td colspan=4 style-\"text-align:left\"><a class=\"ProveItLink\" href=\"_proofs_/foldSubsetEq.ipynb\">proveit.logic.set_theory.containment.foldSubsetEq</a></td></tr><tr><td>4</td><td>specialization</td><td>5, 6</td><td><span style=\"font-size:20px;\"><a class=\"ProveItLink\" href=\"__pv_it/809c3bbb1d66f8dfc1cd55b71219d09a3b9679930/expr.ipynb\"><img src=\"__pv_it/809c3bbb1d66f8dfc1cd55b71219d09a3b9679930/expr.png\" style=\"display:inline;vertical-align:middle;\" /></a> &#x22A2;&nbsp;<a class=\"ProveItLink\" href=\"__pv_it/7b1457a1707476c0acd8789ee217a48369cddd220/expr.ipynb\"><img src=\"__pv_it/7b1457a1707476c0acd8789ee217a48369cddd220/expr.png\" style=\"display:inline;vertical-align:middle;\" /></a></span></td></tr>\n",
       "<tr><td>&nbsp;</td><td colspan=4 style=\"text-align:left\"><span style=\"font-size:20px;\"><a class=\"ProveItLink\" href=\"../../../__pv_it/2cbe72a7ad6f655694dd697106680215e8489b600/expr.ipynb\"><img src=\"../../../__pv_it/2cbe72a7ad6f655694dd697106680215e8489b600/expr.png\" style=\"display:inline;vertical-align:middle;\" /></a> : <a class=\"ProveItLink\" href=\"__pv_it/d2c4e99eff41d0581d31b992e047100356d0c0210/expr.ipynb\"><img src=\"__pv_it/d2c4e99eff41d0581d31b992e047100356d0c0210/expr.png\" style=\"display:inline;vertical-align:middle;\" /></a>, <a class=\"ProveItLink\" href=\"../../../__pv_it/077b2ff79244fb4582cbe22c6e3356fa92a52f2f0/expr.ipynb\"><img src=\"../../../__pv_it/077b2ff79244fb4582cbe22c6e3356fa92a52f2f0/expr.png\" style=\"display:inline;vertical-align:middle;\" /></a> : <a class=\"ProveItLink\" href=\"__pv_it/7b1457a1707476c0acd8789ee217a48369cddd220/expr.ipynb\"><img src=\"__pv_it/7b1457a1707476c0acd8789ee217a48369cddd220/expr.png\" style=\"display:inline;vertical-align:middle;\" /></a></span></td></tr><tr><td>5</td><td>theorem</td><td></td><td><span style=\"font-size:20px;\"> &#x22A2;&nbsp;<a class=\"ProveItLink\" href=\"../../boolean/conjunction/__pv_it/cacedd51471fbbbbf687acfa7e76e99ae2041b550/expr.ipynb\"><img src=\"../../boolean/conjunction/__pv_it/cacedd51471fbbbbf687acfa7e76e99ae2041b550/expr.png\" style=\"display:inline;vertical-align:middle;\" /></a></span></td></tr>\n",
       "<tr><td>&nbsp;</td><td colspan=4 style-\"text-align:left\"><a class=\"ProveItLink\" href=\"../../boolean/conjunction/_proofs_/rightFromAnd.ipynb\">proveit.logic.boolean.conjunction.rightFromAnd</a></td></tr><tr><td>6</td><td>specialization</td><td>7, 8, 9, 10</td><td><span style=\"font-size:20px;\"><a class=\"ProveItLink\" href=\"__pv_it/809c3bbb1d66f8dfc1cd55b71219d09a3b9679930/expr.ipynb\"><img src=\"__pv_it/809c3bbb1d66f8dfc1cd55b71219d09a3b9679930/expr.png\" style=\"display:inline;vertical-align:middle;\" /></a> &#x22A2;&nbsp;<a class=\"ProveItLink\" href=\"__pv_it/7094a99379cc7a3f29814c49e29ad385555b1c2a0/expr.ipynb\"><img src=\"__pv_it/7094a99379cc7a3f29814c49e29ad385555b1c2a0/expr.png\" style=\"display:inline;vertical-align:middle;\" /></a></span></td></tr>\n",
       "<tr><td>&nbsp;</td><td colspan=4 style=\"text-align:left\"><span style=\"font-size:20px;\"><a class=\"ProveItLink\" href=\"../../../__pv_it/78af03acba5349fd70398a32ce59bae1da52f0870/expr.ipynb\"><img src=\"../../../__pv_it/78af03acba5349fd70398a32ce59bae1da52f0870/expr.png\" style=\"display:inline;vertical-align:middle;\" /></a> : <a class=\"ProveItLink\" href=\"../../../number/numeral/__pv_it/77d407a64829263cdc16415becd4c2293f77a4bf0/expr.ipynb\"><img src=\"../../../number/numeral/__pv_it/77d407a64829263cdc16415becd4c2293f77a4bf0/expr.png\" style=\"display:inline;vertical-align:middle;\" /></a>, <a class=\"ProveItLink\" href=\"../../../__pv_it/530be409e3083890784cf1d7b28c9e67e90af9360/expr.ipynb\"><img src=\"../../../__pv_it/530be409e3083890784cf1d7b28c9e67e90af9360/expr.png\" style=\"display:inline;vertical-align:middle;\" /></a> : <a class=\"ProveItLink\" href=\"../../__pv_it/5144cf74ae6a683b49b974f1b9302b432abf7e930/expr.ipynb\"><img src=\"../../__pv_it/5144cf74ae6a683b49b974f1b9302b432abf7e930/expr.png\" style=\"display:inline;vertical-align:middle;\" /></a>, <a class=\"ProveItLink\" href=\"../../../__pv_it/eb438fefc4bd0ac977777d6dfd3e8a72dfbedbd50/expr.ipynb\"><img src=\"../../../__pv_it/eb438fefc4bd0ac977777d6dfd3e8a72dfbedbd50/expr.png\" style=\"display:inline;vertical-align:middle;\" /></a> : <a class=\"ProveItLink\" href=\"__pv_it/06a72e8706d1c13b268a9445a249c41d479d50850/expr.ipynb\"><img src=\"__pv_it/06a72e8706d1c13b268a9445a249c41d479d50850/expr.png\" style=\"display:inline;vertical-align:middle;\" /></a></span></td></tr><tr><td>7</td><td>theorem</td><td></td><td><span style=\"font-size:20px;\"> &#x22A2;&nbsp;<a class=\"ProveItLink\" href=\"../intersection/__pv_it/5fb155a823c98f5b083832accd7a2f0b374a19db0/expr.ipynb\"><img src=\"../intersection/__pv_it/5fb155a823c98f5b083832accd7a2f0b374a19db0/expr.png\" style=\"display:inline;vertical-align:middle;\" /></a></span></td></tr>\n",
       "<tr><td>&nbsp;</td><td colspan=4 style-\"text-align:left\"><a class=\"ProveItLink\" href=\"../intersection/_proofs_/membershipUnfolding.ipynb\">proveit.logic.set_theory.intersection.membershipUnfolding</a></td></tr><tr><td>8</td><td>theorem</td><td></td><td><span style=\"font-size:20px;\"> &#x22A2;&nbsp;<a class=\"ProveItLink\" href=\"../../../number/numeral/deci/__pv_it/cc8f030bf3f8fa8886abea87852067059d7e0b5a0/expr.ipynb\"><img src=\"../../../number/numeral/deci/__pv_it/cc8f030bf3f8fa8886abea87852067059d7e0b5a0/expr.png\" style=\"display:inline;vertical-align:middle;\" /></a></span></td></tr>\n",
       "<tr><td>&nbsp;</td><td colspan=4 style-\"text-align:left\"><a class=\"ProveItLink\" href=\"../../../number/numeral/deci/_proofs_/posnat2.ipynb\">proveit.number.numeral.deci.posnat2</a></td></tr><tr><td>9</td><td>assumption</td><td></td><td><span style=\"font-size:20px;\"><a class=\"ProveItLink\" href=\"__pv_it/809c3bbb1d66f8dfc1cd55b71219d09a3b9679930/expr.ipynb\"><img src=\"__pv_it/809c3bbb1d66f8dfc1cd55b71219d09a3b9679930/expr.png\" style=\"display:inline;vertical-align:middle;\" /></a> &#x22A2;&nbsp;<a class=\"ProveItLink\" href=\"__pv_it/dcbbbb1c139fddd9ea3f3dcfb368b336812cdf5b0/expr.ipynb\"><img src=\"__pv_it/dcbbbb1c139fddd9ea3f3dcfb368b336812cdf5b0/expr.png\" style=\"display:inline;vertical-align:middle;\" /></a></span></td></tr>\n",
       "<tr><td>10</td><td>theorem</td><td></td><td><span style=\"font-size:20px;\"> &#x22A2;&nbsp;<a class=\"ProveItLink\" href=\"../../../number/numeral/deci/__pv_it/c5d3f2ba07647aec518bec1929b16561d1a340400/expr.ipynb\"><img src=\"../../../number/numeral/deci/__pv_it/c5d3f2ba07647aec518bec1929b16561d1a340400/expr.png\" style=\"display:inline;vertical-align:middle;\" /></a></span></td></tr>\n",
       "<tr><td>&nbsp;</td><td colspan=4 style-\"text-align:left\"><a class=\"ProveItLink\" href=\"../../../number/numeral/deci/_proofs_/add_1_1.ipynb\">proveit.number.numeral.deci.add_1_1</a></td></tr></table>"
      ],
      "text/plain": [
       "\tstep type\trequirements\tstatement\n",
       "0\tmodus ponens\t1, 2\t|- (A intersect B) subseteq B\n",
       "1\tspecialization\t3\t|- [forall_{_x_ in A intersect B} (_x_ in B)] => ((A intersect B) subseteq B)\n",
       "\tA : A intersect B, B : B, relabeling x : _x_\n",
       "2\tgeneralizaton\t4\t|- forall_{_x_ in A intersect B} (_x_ in B)\n",
       "3\ttheorem\t\t|- forall_{A, B} ([forall_{x in A} (x in B)] => (A subseteq B))\n",
       "\tproveit.logic.set_theory.containment.foldSubsetEq\n",
       "4\tspecialization\t5, 6\t{_x_ in (A intersect B)} |- _x_ in B\n",
       "\tA : _x_ in A, B : _x_ in B\n",
       "5\ttheorem\t\t|- forall_{A, B | A and B} B\n",
       "\tproveit.logic.boolean.conjunction.rightFromAnd\n",
       "6\tspecialization\t7, 8, 9, 10\t{_x_ in (A intersect B)} |- (_x_ in A) and (_x_ in B)\n",
       "\tm : 2, x : _x_, A : (A , B)\n",
       "7\ttheorem\t\t|- forall_{m in NaturalsPos} [forall_{x, A_1,...,A_m | x in (A_1 intersect  ...  intersect A_m)} ((x in A_1) and  ...  and (x in A_m))]\n",
       "\tproveit.logic.set_theory.intersection.membershipUnfolding\n",
       "8\ttheorem\t\t|- 2 in NaturalsPos\n",
       "\tproveit.number.numeral.deci.posnat2\n",
       "9\tassumption\t\t{_x_ in (A intersect B)} |- _x_ in (A intersect B)\n",
       "10\ttheorem\t\t|- (1 + 1) = 2\n",
       "\tproveit.number.numeral.deci.add_1_1"
      ]
     },
     "execution_count": 19,
     "metadata": {},
     "output_type": "execute_result"
    }
   ],
   "source": [
    "AandBSubsetOfBKnownTruth.proof()"
   ]
  },
  {
   "cell_type": "markdown",
   "metadata": {},
   "source": [
    "<font size=4>And we can ``unfold()`` the subset expression to produce an equivalent known truth in terms of set memberships. Notice here that the ``unfold()`` process *automatically* produces a Known Truth instead of just another expression (and it would have done this even if we had not previously proven the expression to be true):</font>"
   ]
  },
  {
   "cell_type": "code",
   "execution_count": 20,
   "metadata": {},
   "outputs": [
    {
     "data": {
      "text/html": [
       "<a class=\"ProveItLink\" href=\"__pv_it/238bef56967604199c2c2ddb1fa16722f6e373b10/expr.ipynb\"><img src=\"__pv_it/238bef56967604199c2c2ddb1fa16722f6e373b10/expr.png\" style=\"display:inline;vertical-align:middle;\" /></a>"
      ],
      "text/plain": [
       "(A intersect B) subseteq B"
      ]
     },
     "execution_count": 20,
     "metadata": {},
     "output_type": "execute_result"
    }
   ],
   "source": [
    "# the original expression\n",
    "AandBSubsetOfB"
   ]
  },
  {
   "cell_type": "code",
   "execution_count": 21,
   "metadata": {},
   "outputs": [
    {
     "data": {
      "text/html": [
       "<span style=\"font-size:20px;\"> &#x22A2;&nbsp;<a class=\"ProveItLink\" href=\"__pv_it/89c297bdd1d0fa26b7e4e6b3f642b005bea8e66a0/expr.ipynb\"><img src=\"__pv_it/89c297bdd1d0fa26b7e4e6b3f642b005bea8e66a0/expr.png\" style=\"display:inline;vertical-align:middle;\" /></a></span>"
      ],
      "text/plain": [
       "|- forall_{x in A intersect B} (x in B)"
      ]
     },
     "execution_count": 21,
     "metadata": {},
     "output_type": "execute_result"
    }
   ],
   "source": [
    "# unfold to express in terms of set memberships\n",
    "AandBSubsetOfB.unfold()"
   ]
  },
  {
   "cell_type": "markdown",
   "metadata": {},
   "source": [
    "## Axioms <a id='axioms'></a>"
   ]
  },
  {
   "cell_type": "markdown",
   "metadata": {},
   "source": [
    "<font size=4>The ``axioms`` for containment establish the basic definitions of subset ($\\subseteq$), proper subset ($\\subset$), superset ($\\supset$), *etc.*</font>"
   ]
  },
  {
   "cell_type": "code",
   "execution_count": 22,
   "metadata": {},
   "outputs": [
    {
     "data": {
      "text/html": [
       "<span style=\"font-size:20px;\"> &#x22A2;&nbsp;<a class=\"ProveItLink\" href=\"__pv_it/0892e071e1faecd5664a9756397a57a18abf432d0/expr.ipynb\"><img src=\"__pv_it/0892e071e1faecd5664a9756397a57a18abf432d0/expr.png\" style=\"display:inline;vertical-align:middle;\" /></a></span>"
      ],
      "text/plain": [
       "|- forall_{A, B} ((A subseteq B) = [forall_{x in A} (x in B)])"
      ]
     },
     "execution_count": 22,
     "metadata": {},
     "output_type": "execute_result"
    }
   ],
   "source": [
    "# def of (non-proper) subset\n",
    "subsetEqDef"
   ]
  },
  {
   "cell_type": "code",
   "execution_count": 23,
   "metadata": {},
   "outputs": [
    {
     "data": {
      "text/html": [
       "<span style=\"font-size:20px;\"> &#x22A2;&nbsp;<a class=\"ProveItLink\" href=\"__pv_it/1e3af52a99f6ce9b7106150e14196866c150d3fe0/expr.ipynb\"><img src=\"__pv_it/1e3af52a99f6ce9b7106150e14196866c150d3fe0/expr.png\" style=\"display:inline;vertical-align:middle;\" /></a></span>"
      ],
      "text/plain": [
       "|- forall_{A, B} ((A subset B) = ((A subseteq B) and (B nsubseteq A)))"
      ]
     },
     "execution_count": 23,
     "metadata": {},
     "output_type": "execute_result"
    }
   ],
   "source": [
    "# def of (proper) subset\n",
    "subsetDef"
   ]
  },
  {
   "cell_type": "code",
   "execution_count": 24,
   "metadata": {},
   "outputs": [
    {
     "data": {
      "text/html": [
       "<span style=\"font-size:20px;\"> &#x22A2;&nbsp;<a class=\"ProveItLink\" href=\"__pv_it/6ae939437665b648975aec3a2e06383d663a5d6b0/expr.ipynb\"><img src=\"__pv_it/6ae939437665b648975aec3a2e06383d663a5d6b0/expr.png\" style=\"display:inline;vertical-align:middle;\" /></a></span>"
      ],
      "text/plain": [
       "|- forall_{A, B} ((A supseteq B) = [forall_{x in B} (x in A)])"
      ]
     },
     "execution_count": 24,
     "metadata": {},
     "output_type": "execute_result"
    }
   ],
   "source": [
    "# def of (non-proper) superset\n",
    "supersetEqDef"
   ]
  },
  {
   "cell_type": "code",
   "execution_count": 25,
   "metadata": {},
   "outputs": [
    {
     "data": {
      "text/html": [
       "<span style=\"font-size:20px;\"> &#x22A2;&nbsp;<a class=\"ProveItLink\" href=\"__pv_it/b20857d9cb5decd640fc173c05069592a0159d5b0/expr.ipynb\"><img src=\"__pv_it/b20857d9cb5decd640fc173c05069592a0159d5b0/expr.png\" style=\"display:inline;vertical-align:middle;\" /></a></span>"
      ],
      "text/plain": [
       "|- forall_{A, B} ((A supset B) = ((A supseteq B) and (A nsubseteq B)))"
      ]
     },
     "execution_count": 25,
     "metadata": {},
     "output_type": "execute_result"
    }
   ],
   "source": [
    "# def of (proper) superset\n",
    "supersetDef"
   ]
  },
  {
   "cell_type": "code",
   "execution_count": 26,
   "metadata": {},
   "outputs": [
    {
     "data": {
      "text/html": [
       "<span style=\"font-size:20px;\"> &#x22A2;&nbsp;<a class=\"ProveItLink\" href=\"__pv_it/bc36f14638f4f2985006c96eddea11e1eefb89530/expr.ipynb\"><img src=\"__pv_it/bc36f14638f4f2985006c96eddea11e1eefb89530/expr.png\" style=\"display:inline;vertical-align:middle;\" /></a></span>"
      ],
      "text/plain": [
       "|- forall_{A, B} ((A nsubseteq B) = [not](A subseteq B))"
      ]
     },
     "execution_count": 26,
     "metadata": {},
     "output_type": "execute_result"
    }
   ],
   "source": [
    "# negation of (non-proper) subset\n",
    "notSubsetEqDef"
   ]
  },
  {
   "cell_type": "code",
   "execution_count": 27,
   "metadata": {},
   "outputs": [
    {
     "data": {
      "text/html": [
       "<span style=\"font-size:20px;\"> &#x22A2;&nbsp;<a class=\"ProveItLink\" href=\"__pv_it/abd22fb3a51dca29f200a82311fb70c579a60f120/expr.ipynb\"><img src=\"__pv_it/abd22fb3a51dca29f200a82311fb70c579a60f120/expr.png\" style=\"display:inline;vertical-align:middle;\" /></a></span>"
      ],
      "text/plain": [
       "|- forall_{A, B} ((A nsubset B) = [not](A subset B))"
      ]
     },
     "execution_count": 27,
     "metadata": {},
     "output_type": "execute_result"
    }
   ],
   "source": [
    "# negation of (proper) subset\n",
    "notSubsetDef"
   ]
  },
  {
   "cell_type": "code",
   "execution_count": 28,
   "metadata": {},
   "outputs": [
    {
     "data": {
      "text/html": [
       "<span style=\"font-size:20px;\"> &#x22A2;&nbsp;<a class=\"ProveItLink\" href=\"__pv_it/8f72992a1f48afd3592b306e8a5c50837c27729c0/expr.ipynb\"><img src=\"__pv_it/8f72992a1f48afd3592b306e8a5c50837c27729c0/expr.png\" style=\"display:inline;vertical-align:middle;\" /></a></span>"
      ],
      "text/plain": [
       "|- forall_{A, B} ((A nsupseteq B) = [not](A supseteq B))"
      ]
     },
     "execution_count": 28,
     "metadata": {},
     "output_type": "execute_result"
    }
   ],
   "source": [
    "# negation of (non-proper) superset\n",
    "notSupersetEqDef"
   ]
  },
  {
   "cell_type": "code",
   "execution_count": 72,
   "metadata": {},
   "outputs": [
    {
     "data": {
      "text/html": [
       "<span style=\"font-size:20px;\"> &#x22A2;&nbsp;<a class=\"ProveItLink\" href=\"__pv_it/eed3727adfc190fefdd8f40918cae5d8aa6ba9fb0/expr.ipynb\"><img src=\"__pv_it/eed3727adfc190fefdd8f40918cae5d8aa6ba9fb0/expr.png\" style=\"display:inline;vertical-align:middle;\" /></a></span>"
      ],
      "text/plain": [
       "|- forall_{A, B} ((A nsupset B) = [not](A supset B))"
      ]
     },
     "execution_count": 72,
     "metadata": {},
     "output_type": "execute_result"
    }
   ],
   "source": [
    "# negation of (proper) superset\n",
    "notSupersetDef"
   ]
  },
  {
   "cell_type": "markdown",
   "metadata": {},
   "source": [
    "<font size=4>As mentioned earlier in this notebook, we will likely be changing the underlying function call names for the proper and improper subsets, to better track with common usage.</font>"
   ]
  },
  {
   "cell_type": "markdown",
   "metadata": {},
   "source": [
    "## Demonstrations <a id='further_demonstrations'></a>"
   ]
  },
  {
   "cell_type": "markdown",
   "metadata": {},
   "source": [
    "<a id='demo01'></a><font size=4>1. $(x\\in A) \\wedge (A \\subset B) \\Rightarrow x\\in B$.<br><br>\n",
    "We begin with some simple expressions involving well-known numerical sets.\n",
    "<br>Many standard subset and membership relationships involving common numerical sets are available as theorems.</font>"
   ]
  },
  {
   "cell_type": "code",
   "execution_count": 29,
   "metadata": {},
   "outputs": [
    {
     "data": {
      "text/html": [
       "<span style=\"font-size:20px;\"> &#x22A2;&nbsp;<a class=\"ProveItLink\" href=\"../../../number/sets/integer/__pv_it/ce2dc78ed4781e7dc362dff03c0a6df9da0f0f850/expr.ipynb\"><img src=\"../../../number/sets/integer/__pv_it/ce2dc78ed4781e7dc362dff03c0a6df9da0f0f850/expr.png\" style=\"display:inline;vertical-align:middle;\" /></a></span>"
      ],
      "text/plain": [
       "|- NaturalsPos subset Naturals"
      ]
     },
     "execution_count": 29,
     "metadata": {},
     "output_type": "execute_result"
    }
   ],
   "source": [
    "Subset(NaturalsPos, Naturals).prove()"
   ]
  },
  {
   "cell_type": "code",
   "execution_count": 30,
   "metadata": {},
   "outputs": [
    {
     "data": {
      "text/html": [
       "<span style=\"font-size:20px;\"> &#x22A2;&nbsp;<a class=\"ProveItLink\" href=\"../../../number/sets/integer/__pv_it/e79e8ed3dbd265e1c5bc1793e775360fa0b144350/expr.ipynb\"><img src=\"../../../number/sets/integer/__pv_it/e79e8ed3dbd265e1c5bc1793e775360fa0b144350/expr.png\" style=\"display:inline;vertical-align:middle;\" /></a></span>"
      ],
      "text/plain": [
       "|- Naturals subset Integers"
      ]
     },
     "execution_count": 30,
     "metadata": {},
     "output_type": "execute_result"
    }
   ],
   "source": [
    "Subset(Naturals, Integers).prove()"
   ]
  },
  {
   "cell_type": "code",
   "execution_count": 31,
   "metadata": {},
   "outputs": [
    {
     "data": {
      "text/html": [
       "<span style=\"font-size:20px;\"> &#x22A2;&nbsp;<a class=\"ProveItLink\" href=\"../../../number/sets/integer/__pv_it/8f137c501990278ab8a0cd348031a3baf5f4b2b70/expr.ipynb\"><img src=\"../../../number/sets/integer/__pv_it/8f137c501990278ab8a0cd348031a3baf5f4b2b70/expr.png\" style=\"display:inline;vertical-align:middle;\" /></a></span>"
      ],
      "text/plain": [
       "|- NaturalsPos subset Integers"
      ]
     },
     "execution_count": 31,
     "metadata": {},
     "output_type": "execute_result"
    }
   ],
   "source": [
    "Subset(NaturalsPos, Integers).prove()"
   ]
  },
  {
   "cell_type": "code",
   "execution_count": 32,
   "metadata": {},
   "outputs": [
    {
     "data": {
      "text/html": [
       "<span style=\"font-size:20px;\"> &#x22A2;&nbsp;<a class=\"ProveItLink\" href=\"../../../number/numeral/deci/__pv_it/3f15fb519636fc585376b5b502be456d654dd18d0/expr.ipynb\"><img src=\"../../../number/numeral/deci/__pv_it/3f15fb519636fc585376b5b502be456d654dd18d0/expr.png\" style=\"display:inline;vertical-align:middle;\" /></a></span>"
      ],
      "text/plain": [
       "|- 1 in Naturals"
      ]
     },
     "execution_count": 32,
     "metadata": {},
     "output_type": "execute_result"
    }
   ],
   "source": [
    "InSet(one, Naturals).prove()"
   ]
  },
  {
   "cell_type": "markdown",
   "metadata": {},
   "source": [
    "<font size=4>Given that $1 \\in \\mathbb{N}$ and $\\mathbb{N} \\subset \\mathbb{Z}$, we should be able to show that $1 \\in \\mathbb{Z}$, and Prove-It can do this automatically:</font>"
   ]
  },
  {
   "cell_type": "code",
   "execution_count": 33,
   "metadata": {},
   "outputs": [
    {
     "data": {
      "text/html": [
       "<strong id=\"oneIsAnInteger\">oneIsAnInteger:</strong> <span style=\"font-size:20px;\"> &#x22A2;&nbsp;<a class=\"ProveItLink\" href=\"__pv_it/ce641524ac28c55db756b53036287785530356a40/expr.ipynb\"><img src=\"__pv_it/ce641524ac28c55db756b53036287785530356a40/expr.png\" style=\"display:inline;vertical-align:middle;\" /></a></span><br>"
      ],
      "text/plain": [
       "oneIsAnInteger: |- 1 in Integers"
      ]
     },
     "execution_count": 33,
     "metadata": {},
     "output_type": "execute_result"
    }
   ],
   "source": [
    "oneIsAnInteger = InSet(one, Integers).prove()"
   ]
  },
  {
   "cell_type": "markdown",
   "metadata": {},
   "source": [
    "<font size=4>In the detailed proof of that conclusion, Prove-It specializes the ``unfoldSubsetEq`` theorem<br>\n",
    "> $\\forall_{A,B\\rvert A\\subseteq B} \\left[ \\forall_{x \\in A} (x \\in B) \\right]$\n",
    "    \n",
    "That theorem appears in Line 1 in the proof below. The ''fold'' and ''unfold'' language appears in theorems that ''fold'' or ''unfold'' axiomatic definitions, and in the cases of subsets ($\\subseteq$) and supersets ($\\supseteq$) move between set-containment versus element-membership notation.\n",
    "</font>"
   ]
  },
  {
   "cell_type": "code",
   "execution_count": 34,
   "metadata": {},
   "outputs": [
    {
     "data": {
      "text/html": [
       "<table><tr><th>&nbsp;</th><th>step type</th><th>requirements</th><th>statement</th></tr>\n",
       "<tr><td>0</td><td>specialization</td><td>1, 2, 3</td><td><span style=\"font-size:20px;\"> &#x22A2;&nbsp;<a class=\"ProveItLink\" href=\"__pv_it/ce641524ac28c55db756b53036287785530356a40/expr.ipynb\"><img src=\"__pv_it/ce641524ac28c55db756b53036287785530356a40/expr.png\" style=\"display:inline;vertical-align:middle;\" /></a></span></td></tr>\n",
       "<tr><td>&nbsp;</td><td colspan=4 style=\"text-align:left\"><span style=\"font-size:20px;\"><a class=\"ProveItLink\" href=\"../../../__pv_it/2cbe72a7ad6f655694dd697106680215e8489b600/expr.ipynb\"><img src=\"../../../__pv_it/2cbe72a7ad6f655694dd697106680215e8489b600/expr.png\" style=\"display:inline;vertical-align:middle;\" /></a> : <a class=\"ProveItLink\" href=\"../../../number/sets/integer/__pv_it/4434d1ec6afb2b8deec87ded0866b923feb9d6e60/expr.ipynb\"><img src=\"../../../number/sets/integer/__pv_it/4434d1ec6afb2b8deec87ded0866b923feb9d6e60/expr.png\" style=\"display:inline;vertical-align:middle;\" /></a>, <a class=\"ProveItLink\" href=\"../../../__pv_it/077b2ff79244fb4582cbe22c6e3356fa92a52f2f0/expr.ipynb\"><img src=\"../../../__pv_it/077b2ff79244fb4582cbe22c6e3356fa92a52f2f0/expr.png\" style=\"display:inline;vertical-align:middle;\" /></a> : <a class=\"ProveItLink\" href=\"../../../number/sets/integer/__pv_it/7b9e51516f347f625fa636d7bb440e96498977000/expr.ipynb\"><img src=\"../../../number/sets/integer/__pv_it/7b9e51516f347f625fa636d7bb440e96498977000/expr.png\" style=\"display:inline;vertical-align:middle;\" /></a>, <a class=\"ProveItLink\" href=\"../../../__pv_it/530be409e3083890784cf1d7b28c9e67e90af9360/expr.ipynb\"><img src=\"../../../__pv_it/530be409e3083890784cf1d7b28c9e67e90af9360/expr.png\" style=\"display:inline;vertical-align:middle;\" /></a> : <a class=\"ProveItLink\" href=\"../../../number/numeral/__pv_it/9be8badea4c35b9724062cecc501d17a3158d1d20/expr.ipynb\"><img src=\"../../../number/numeral/__pv_it/9be8badea4c35b9724062cecc501d17a3158d1d20/expr.png\" style=\"display:inline;vertical-align:middle;\" /></a></span></td></tr><tr><td>1</td><td>theorem</td><td></td><td><span style=\"font-size:20px;\"> &#x22A2;&nbsp;<a class=\"ProveItLink\" href=\"__pv_it/38edcce91c3ea36fc9e9f63a76d3d3895410f4970/expr.ipynb\"><img src=\"__pv_it/38edcce91c3ea36fc9e9f63a76d3d3895410f4970/expr.png\" style=\"display:inline;vertical-align:middle;\" /></a></span></td></tr>\n",
       "<tr><td>&nbsp;</td><td colspan=4 style-\"text-align:left\"><a class=\"ProveItLink\" href=\"_proofs_/unfoldSubsetEq.ipynb\">proveit.logic.set_theory.containment.unfoldSubsetEq</a></td></tr><tr><td>2</td><td>specialization</td><td>4, 5</td><td><span style=\"font-size:20px;\"> &#x22A2;&nbsp;<a class=\"ProveItLink\" href=\"__pv_it/d06daa4ade765eec30ce8ebee22826ed9c781ef40/expr.ipynb\"><img src=\"__pv_it/d06daa4ade765eec30ce8ebee22826ed9c781ef40/expr.png\" style=\"display:inline;vertical-align:middle;\" /></a></span></td></tr>\n",
       "<tr><td>&nbsp;</td><td colspan=4 style=\"text-align:left\"><span style=\"font-size:20px;\"><a class=\"ProveItLink\" href=\"../../../__pv_it/2cbe72a7ad6f655694dd697106680215e8489b600/expr.ipynb\"><img src=\"../../../__pv_it/2cbe72a7ad6f655694dd697106680215e8489b600/expr.png\" style=\"display:inline;vertical-align:middle;\" /></a> : <a class=\"ProveItLink\" href=\"../../../number/sets/integer/__pv_it/4434d1ec6afb2b8deec87ded0866b923feb9d6e60/expr.ipynb\"><img src=\"../../../number/sets/integer/__pv_it/4434d1ec6afb2b8deec87ded0866b923feb9d6e60/expr.png\" style=\"display:inline;vertical-align:middle;\" /></a>, <a class=\"ProveItLink\" href=\"../../../__pv_it/077b2ff79244fb4582cbe22c6e3356fa92a52f2f0/expr.ipynb\"><img src=\"../../../__pv_it/077b2ff79244fb4582cbe22c6e3356fa92a52f2f0/expr.png\" style=\"display:inline;vertical-align:middle;\" /></a> : <a class=\"ProveItLink\" href=\"../../../number/sets/integer/__pv_it/7b9e51516f347f625fa636d7bb440e96498977000/expr.ipynb\"><img src=\"../../../number/sets/integer/__pv_it/7b9e51516f347f625fa636d7bb440e96498977000/expr.png\" style=\"display:inline;vertical-align:middle;\" /></a></span></td></tr><tr><td>3</td><td>theorem</td><td></td><td><span style=\"font-size:20px;\"> &#x22A2;&nbsp;<a class=\"ProveItLink\" href=\"../../../number/numeral/deci/__pv_it/3f15fb519636fc585376b5b502be456d654dd18d0/expr.ipynb\"><img src=\"../../../number/numeral/deci/__pv_it/3f15fb519636fc585376b5b502be456d654dd18d0/expr.png\" style=\"display:inline;vertical-align:middle;\" /></a></span></td></tr>\n",
       "<tr><td>&nbsp;</td><td colspan=4 style-\"text-align:left\"><a class=\"ProveItLink\" href=\"../../../number/numeral/deci/_proofs_/nat1.ipynb\">proveit.number.numeral.deci.nat1</a></td></tr><tr><td>4</td><td>theorem</td><td></td><td><span style=\"font-size:20px;\"> &#x22A2;&nbsp;<a class=\"ProveItLink\" href=\"__pv_it/78b7406e408fd68af78a9404c6e26456e1ea7e6b0/expr.ipynb\"><img src=\"__pv_it/78b7406e408fd68af78a9404c6e26456e1ea7e6b0/expr.png\" style=\"display:inline;vertical-align:middle;\" /></a></span></td></tr>\n",
       "<tr><td>&nbsp;</td><td colspan=4 style-\"text-align:left\"><a class=\"ProveItLink\" href=\"_proofs_/relaxSubset.ipynb\">proveit.logic.set_theory.containment.relaxSubset</a></td></tr><tr><td>5</td><td>theorem</td><td></td><td><span style=\"font-size:20px;\"> &#x22A2;&nbsp;<a class=\"ProveItLink\" href=\"../../../number/sets/integer/__pv_it/e79e8ed3dbd265e1c5bc1793e775360fa0b144350/expr.ipynb\"><img src=\"../../../number/sets/integer/__pv_it/e79e8ed3dbd265e1c5bc1793e775360fa0b144350/expr.png\" style=\"display:inline;vertical-align:middle;\" /></a></span></td></tr>\n",
       "<tr><td>&nbsp;</td><td colspan=4 style-\"text-align:left\"><a class=\"ProveItLink\" href=\"../../../number/sets/integer/_proofs_/natsInInts.ipynb\">proveit.number.sets.integer.natsInInts</a></td></tr></table>"
      ],
      "text/plain": [
       "\tstep type\trequirements\tstatement\n",
       "0\tspecialization\t1, 2, 3\t|- 1 in Integers\n",
       "\tA : Naturals, B : Integers, x : 1\n",
       "1\ttheorem\t\t|- forall_{A, B | A subseteq B} [forall_{x in A} (x in B)]\n",
       "\tproveit.logic.set_theory.containment.unfoldSubsetEq\n",
       "2\tspecialization\t4, 5\t|- Naturals subseteq Integers\n",
       "\tA : Naturals, B : Integers\n",
       "3\ttheorem\t\t|- 1 in Naturals\n",
       "\tproveit.number.numeral.deci.nat1\n",
       "4\ttheorem\t\t|- forall_{A, B | A subset B} (A subseteq B)\n",
       "\tproveit.logic.set_theory.containment.relaxSubset\n",
       "5\ttheorem\t\t|- Naturals subset Integers\n",
       "\tproveit.number.sets.integer.natsInInts"
      ]
     },
     "execution_count": 34,
     "metadata": {},
     "output_type": "execute_result"
    }
   ],
   "source": [
    "oneIsAnInteger.proof()"
   ]
  },
  {
   "cell_type": "markdown",
   "metadata": {},
   "source": [
    "<font size=4>That result can be obtained more generally for arbitrary sets $X$ and $Y$ any time we assume $X \\subset Y$ and $x \\in X$:\n",
    "</font>"
   ]
  },
  {
   "cell_type": "code",
   "execution_count": 35,
   "metadata": {},
   "outputs": [
    {
     "data": {
      "text/html": [
       "<strong id=\"xInX\">xInX:</strong> <a class=\"ProveItLink\" href=\"__pv_it/5a045dc3da61720629c62e192dd373ace56249cd0/expr.ipynb\"><img src=\"__pv_it/5a045dc3da61720629c62e192dd373ace56249cd0/expr.png\" style=\"display:inline;vertical-align:middle;\" /></a><br>\n",
       "<strong id=\"xProperSubsetOfy\">xProperSubsetOfy:</strong> <a class=\"ProveItLink\" href=\"__pv_it/ea7b8c431b54bff9b0e5c074338baed0e2b3f6820/expr.ipynb\"><img src=\"__pv_it/ea7b8c431b54bff9b0e5c074338baed0e2b3f6820/expr.png\" style=\"display:inline;vertical-align:middle;\" /></a><br>\n",
       "<strong id=\"xInY\">xInY:</strong> <a class=\"ProveItLink\" href=\"__pv_it/6057fd3c61cc77fd7787d3b26ed6a465726adc710/expr.ipynb\"><img src=\"__pv_it/6057fd3c61cc77fd7787d3b26ed6a465726adc710/expr.png\" style=\"display:inline;vertical-align:middle;\" /></a><br>"
      ],
      "text/plain": [
       "xInX: x in X\n",
       "xProperSubsetOfy: X subset Y\n",
       "xInY: x in Y"
      ]
     },
     "execution_count": 35,
     "metadata": {},
     "output_type": "execute_result"
    }
   ],
   "source": [
    "# Define some conditions\n",
    "xInX, xProperSubsetOfy, xInY = InSet(x, X), Subset(X, Y), InSet(x, Y)"
   ]
  },
  {
   "cell_type": "code",
   "execution_count": 36,
   "metadata": {},
   "outputs": [
    {
     "data": {
      "text/html": [
       "<strong id=\"tempAssumptions\">tempAssumptions:</strong> <a class=\"ProveItLink\" href=\"__pv_it/d7b0fbaba137d09bb537727f341319c78d360c6b0/expr.ipynb\"><img src=\"__pv_it/d7b0fbaba137d09bb537727f341319c78d360c6b0/expr.png\" style=\"display:inline;vertical-align:middle;\" /></a><br>"
      ],
      "text/plain": [
       "tempAssumptions: (x in X , X subset Y)"
      ]
     },
     "execution_count": 36,
     "metadata": {},
     "output_type": "execute_result"
    }
   ],
   "source": [
    "# bundle the first 2 conditions into a list of assumptions\n",
    "tempAssumptions = [xInX, xProperSubsetOfy]"
   ]
  },
  {
   "cell_type": "code",
   "execution_count": 37,
   "metadata": {},
   "outputs": [
    {
     "data": {
      "text/html": [
       "<strong id=\"xInYKT\">xInYKT:</strong> <span style=\"font-size:20px;\"><a class=\"ProveItLink\" href=\"__pv_it/07239a875ac0fe027fe89a5fed9979dc0b5a36db0/expr.ipynb\"><img src=\"__pv_it/07239a875ac0fe027fe89a5fed9979dc0b5a36db0/expr.png\" style=\"display:inline;vertical-align:middle;\" /></a> &#x22A2;&nbsp;<a class=\"ProveItLink\" href=\"__pv_it/6057fd3c61cc77fd7787d3b26ed6a465726adc710/expr.ipynb\"><img src=\"__pv_it/6057fd3c61cc77fd7787d3b26ed6a465726adc710/expr.png\" style=\"display:inline;vertical-align:middle;\" /></a></span><br>"
      ],
      "text/plain": [
       "xInYKT: {x in X , X subset Y} |- x in Y"
      ]
     },
     "execution_count": 37,
     "metadata": {},
     "output_type": "execute_result"
    }
   ],
   "source": [
    "xInYKT = xInY.prove(tempAssumptions)"
   ]
  },
  {
   "cell_type": "markdown",
   "metadata": {},
   "source": [
    "<font size=4>And we can re-express that result in terms of implications:\n",
    "</font>"
   ]
  },
  {
   "cell_type": "code",
<<<<<<< HEAD
   "execution_count": 38,
   "metadata": {},
   "outputs": [
    {
     "data": {
      "text/html": [
       "<span style=\"font-size:20px;\"><a class=\"ProveItLink\" href=\"__pv_it/8547eb89a9ef227399d7ef07862df6ce7d498f970/expr.ipynb\"><img src=\"__pv_it/8547eb89a9ef227399d7ef07862df6ce7d498f970/expr.png\" style=\"display:inline;vertical-align:middle;\" /></a> &#x22A2;&nbsp;<a class=\"ProveItLink\" href=\"__pv_it/252a7b3ff1fcb2f7c65edcdc052f4c9096476b4b0/expr.ipynb\"><img src=\"__pv_it/252a7b3ff1fcb2f7c65edcdc052f4c9096476b4b0/expr.png\" style=\"display:inline;vertical-align:middle;\" /></a></span>"
      ],
      "text/plain": [
       "{x in X} |- (X subset Y) => (x in Y)"
      ]
     },
     "execution_count": 38,
     "metadata": {},
     "output_type": "execute_result"
    }
   ],
=======
   "execution_count": null,
   "metadata": {},
   "outputs": [],
>>>>>>> 0656ef62
   "source": [
    "xInYKT.asImplication(hypothesis=Subset(X, Y))"
   ]
  },
  {
   "cell_type": "code",
<<<<<<< HEAD
   "execution_count": 39,
   "metadata": {},
   "outputs": [
    {
     "data": {
      "text/html": [
       "<span style=\"font-size:20px;\"><a class=\"ProveItLink\" href=\"__pv_it/e4b280273279c499889bacb2bdbe5ae8749533210/expr.ipynb\"><img src=\"__pv_it/e4b280273279c499889bacb2bdbe5ae8749533210/expr.png\" style=\"display:inline;vertical-align:middle;\" /></a> &#x22A2;&nbsp;<a class=\"ProveItLink\" href=\"__pv_it/1c5ea5034e04bdb1662516cf6d24deab2c98d01c0/expr.ipynb\"><img src=\"__pv_it/1c5ea5034e04bdb1662516cf6d24deab2c98d01c0/expr.png\" style=\"display:inline;vertical-align:middle;\" /></a></span>"
      ],
      "text/plain": [
       "{X subset Y} |- (x in X) => (x in Y)"
      ]
     },
     "execution_count": 39,
     "metadata": {},
     "output_type": "execute_result"
    }
   ],
=======
   "execution_count": null,
   "metadata": {},
   "outputs": [],
>>>>>>> 0656ef62
   "source": [
    "xInYKT.asImplication(hypothesis=InSet(x, X))"
   ]
  },
  {
   "cell_type": "markdown",
   "metadata": {},
   "source": [
    "<a id='demo02'></a><font size=4><br>2. $\\forall_{x\\in A}(x\\in B) \\Rightarrow (A \\subseteq B)$.<br><br>\n",
    "When we know that $x$ is in $B$ whenever $x$ is in $A$, we have $A \\subseteq B$. That is a theorem in Prove-It that can be specialized to prove a subset relationship for two arbitrary sets given the right conditions:</font>"
   ]
  },
  {
   "cell_type": "code",
<<<<<<< HEAD
   "execution_count": 40,
   "metadata": {},
   "outputs": [
    {
     "data": {
      "text/html": [
       "<strong id=\"CSubsetOfD\">CSubsetOfD:</strong> <a class=\"ProveItLink\" href=\"__pv_it/db45043cc406d24458bd5aab0d6d0de20e844fa10/expr.ipynb\"><img src=\"__pv_it/db45043cc406d24458bd5aab0d6d0de20e844fa10/expr.png\" style=\"display:inline;vertical-align:middle;\" /></a><br>"
      ],
      "text/plain": [
       "CSubsetOfD: C subseteq D"
      ]
     },
     "execution_count": 40,
     "metadata": {},
     "output_type": "execute_result"
    }
   ],
=======
   "execution_count": null,
   "metadata": {},
   "outputs": [],
>>>>>>> 0656ef62
   "source": [
    "# define our conclusion\n",
    "CSubsetOfD = SubsetEq(C, D)"
   ]
  },
  {
   "cell_type": "code",
<<<<<<< HEAD
   "execution_count": 41,
   "metadata": {},
   "outputs": [
    {
     "data": {
      "text/html": [
       "<strong id=\"tempAssumptions\">tempAssumptions:</strong> <a class=\"ProveItLink\" href=\"__pv_it/173298fa84ca3c2b2d8cdf14d34edb3da1f4cfbe0/expr.ipynb\"><img src=\"__pv_it/173298fa84ca3c2b2d8cdf14d34edb3da1f4cfbe0/expr.png\" style=\"display:inline;vertical-align:middle;\" /></a><br>"
      ],
      "text/plain": [
       "tempAssumptions: (forall_{x in C} (x in D))"
      ]
     },
     "execution_count": 41,
     "metadata": {},
     "output_type": "execute_result"
    }
   ],
   "source": [
    "# define our assumption (or perhaps this would be proven elsewhere first)\n",
    "tempAssumptions = [Forall(x, InSet(x,D), C)]"
   ]
  },
  {
   "cell_type": "code",
   "execution_count": 42,
   "metadata": {},
   "outputs": [
    {
     "data": {
      "text/html": [
       "<span style=\"font-size:20px;\"><a class=\"ProveItLink\" href=\"__pv_it/edead4d1c7099d68cf42e1770331e0504ed8cb0e0/expr.ipynb\"><img src=\"__pv_it/edead4d1c7099d68cf42e1770331e0504ed8cb0e0/expr.png\" style=\"display:inline;vertical-align:middle;\" /></a> &#x22A2;&nbsp;<a class=\"ProveItLink\" href=\"__pv_it/db45043cc406d24458bd5aab0d6d0de20e844fa10/expr.ipynb\"><img src=\"__pv_it/db45043cc406d24458bd5aab0d6d0de20e844fa10/expr.png\" style=\"display:inline;vertical-align:middle;\" /></a></span>"
      ],
      "text/plain": [
       "{forall_{x in C} (x in D)} |- C subseteq D"
      ]
     },
     "execution_count": 42,
     "metadata": {},
     "output_type": "execute_result"
    }
   ],
   "source": [
    "# prove the conclusion from the assumptions\n",
    "CSubsetOfD.prove(tempAssumptions)"
   ]
  },
  {
   "cell_type": "markdown",
   "metadata": {},
   "source": [
    "<font size=4>And we can re-express that known truth as a logical implication:</font>"
   ]
  },
  {
   "cell_type": "code",
   "execution_count": 43,
   "metadata": {},
   "outputs": [
    {
     "data": {
      "text/html": [
       "<span style=\"font-size:20px;\"> &#x22A2;&nbsp;<a class=\"ProveItLink\" href=\"__pv_it/500eaaff2566e52085dfa3bd3613f294c2b8c7630/expr.ipynb\"><img src=\"__pv_it/500eaaff2566e52085dfa3bd3613f294c2b8c7630/expr.png\" style=\"display:inline;vertical-align:middle;\" /></a></span>"
      ],
      "text/plain": [
       "|- [forall_{x in C} (x in D)] => (C subseteq D)"
      ]
     },
     "execution_count": 43,
     "metadata": {},
     "output_type": "execute_result"
    }
   ],
   "source": [
    "CSubsetOfD.prove(tempAssumptions).asImplication(*tempAssumptions)"
   ]
  },
  {
   "cell_type": "markdown",
   "metadata": {},
   "source": [
    "<font size=4>Or we could have proven the implication form directly (shown here with new set variables $E$ and $F$ so as not to simply derive from the previous result):</font>"
   ]
  },
  {
   "cell_type": "code",
   "execution_count": 44,
   "metadata": {},
   "outputs": [
    {
     "data": {
      "text/html": [
       "<strong id=\"anImplication\">anImplication:</strong> <a class=\"ProveItLink\" href=\"__pv_it/1ee818e3fbb5b34cf318a73589ab6688f1a2d7780/expr.ipynb\"><img src=\"__pv_it/1ee818e3fbb5b34cf318a73589ab6688f1a2d7780/expr.png\" style=\"display:inline;vertical-align:middle;\" /></a><br>"
      ],
      "text/plain": [
       "anImplication: [forall_{x in E} (x in F)] => (E subseteq F)"
      ]
     },
     "execution_count": 44,
     "metadata": {},
     "output_type": "execute_result"
    }
   ],
   "source": [
    "anImplication = Implies(Forall(x, InSet(x,F), E),SubsetEq(E,F))"
   ]
  },
  {
   "cell_type": "code",
   "execution_count": 45,
   "metadata": {},
   "outputs": [
    {
     "data": {
      "text/html": [
       "<span style=\"font-size:20px;\"> &#x22A2;&nbsp;<a class=\"ProveItLink\" href=\"__pv_it/1ee818e3fbb5b34cf318a73589ab6688f1a2d7780/expr.ipynb\"><img src=\"__pv_it/1ee818e3fbb5b34cf318a73589ab6688f1a2d7780/expr.png\" style=\"display:inline;vertical-align:middle;\" /></a></span>"
      ],
      "text/plain": [
       "|- [forall_{x in E} (x in F)] => (E subseteq F)"
      ]
     },
     "execution_count": 45,
     "metadata": {},
     "output_type": "execute_result"
    }
   ],
   "source": [
    "anImplication.prove()"
   ]
  },
  {
   "cell_type": "markdown",
   "metadata": {},
   "source": [
    "<a id='demo03'></a><font size=4><br>3. $(x\\in B) \\wedge (A \\supset B) \\Rightarrow (x \\in A)$.<br><br>\n",
    "This is a variant of demo 1 above. When we know that $x$ is in $B$ and $A$ contains $B$, then $x$ must also be in $A$.<br>\n",
    "Let's define some terms, let Prove-It prove the implication, then look at the proof:</font>"
   ]
  },
  {
   "cell_type": "code",
   "execution_count": 46,
   "metadata": {},
   "outputs": [
    {
     "data": {
      "text/html": [
       "<strong id=\"xInA\">xInA:</strong> <a class=\"ProveItLink\" href=\"__pv_it/e05d3d69978a78d26fc94dfdf314e8417d5a3f950/expr.ipynb\"><img src=\"__pv_it/e05d3d69978a78d26fc94dfdf314e8417d5a3f950/expr.png\" style=\"display:inline;vertical-align:middle;\" /></a><br>\n",
       "<strong id=\"xInB\">xInB:</strong> <a class=\"ProveItLink\" href=\"__pv_it/e3039446230fb9f6d03b1f4fb681c988dbb04e470/expr.ipynb\"><img src=\"__pv_it/e3039446230fb9f6d03b1f4fb681c988dbb04e470/expr.png\" style=\"display:inline;vertical-align:middle;\" /></a><br>\n",
       "<strong id=\"ASupersetOfB\">ASupersetOfB:</strong> <a class=\"ProveItLink\" href=\"__pv_it/9cb407b5b4606be6e2f36a1ab3cf2dbb0093d86e0/expr.ipynb\"><img src=\"__pv_it/9cb407b5b4606be6e2f36a1ab3cf2dbb0093d86e0/expr.png\" style=\"display:inline;vertical-align:middle;\" /></a><br>"
      ],
      "text/plain": [
       "xInA: x in A\n",
       "xInB: x in B\n",
       "ASupersetOfB: A supset B"
      ]
     },
     "execution_count": 46,
     "metadata": {},
     "output_type": "execute_result"
    }
   ],
   "source": [
    "# define some expressions\n",
    "xInA, xInB, ASupersetOfB = InSet(x, A), InSet(x, B), Superset(A, B)"
   ]
  },
  {
   "cell_type": "code",
   "execution_count": 47,
   "metadata": {},
   "outputs": [
    {
     "data": {
      "text/html": [
       "<strong id=\"xInAKT\">xInAKT:</strong> <span style=\"font-size:20px;\"><a class=\"ProveItLink\" href=\"__pv_it/da9c704cdda2cd9c0870a612c1e5491f2b0669360/expr.ipynb\"><img src=\"__pv_it/da9c704cdda2cd9c0870a612c1e5491f2b0669360/expr.png\" style=\"display:inline;vertical-align:middle;\" /></a> &#x22A2;&nbsp;<a class=\"ProveItLink\" href=\"__pv_it/e05d3d69978a78d26fc94dfdf314e8417d5a3f950/expr.ipynb\"><img src=\"__pv_it/e05d3d69978a78d26fc94dfdf314e8417d5a3f950/expr.png\" style=\"display:inline;vertical-align:middle;\" /></a></span><br>"
      ],
      "text/plain": [
       "xInAKT: {x in B , A supset B} |- x in A"
      ]
     },
     "execution_count": 47,
     "metadata": {},
     "output_type": "execute_result"
    }
   ],
   "source": [
    "# establish the Known Truth\n",
    "xInAKT = xInA.prove([xInB, ASupersetOfB])"
   ]
  },
  {
   "cell_type": "markdown",
   "metadata": {},
   "source": [
    "<a id='demo03'></a><font size=4>In the proof, we see the relaxation theorem taking $A \\supset B$ to $A \\supseteq B$, and then the reversal theorem taking $A \\supseteq B$ to $B \\subseteq A$, then proceeding as it would for the example in Demo 01 above:</font>"
   ]
  },
  {
   "cell_type": "code",
   "execution_count": 48,
   "metadata": {},
   "outputs": [
    {
     "data": {
      "text/html": [
       "<table><tr><th>&nbsp;</th><th>step type</th><th>requirements</th><th>statement</th></tr>\n",
       "<tr><td>0</td><td>specialization</td><td>1, 2, 3</td><td><span style=\"font-size:20px;\"><a class=\"ProveItLink\" href=\"__pv_it/da9c704cdda2cd9c0870a612c1e5491f2b0669360/expr.ipynb\"><img src=\"__pv_it/da9c704cdda2cd9c0870a612c1e5491f2b0669360/expr.png\" style=\"display:inline;vertical-align:middle;\" /></a> &#x22A2;&nbsp;<a class=\"ProveItLink\" href=\"__pv_it/e05d3d69978a78d26fc94dfdf314e8417d5a3f950/expr.ipynb\"><img src=\"__pv_it/e05d3d69978a78d26fc94dfdf314e8417d5a3f950/expr.png\" style=\"display:inline;vertical-align:middle;\" /></a></span></td></tr>\n",
       "<tr><td>&nbsp;</td><td colspan=4 style=\"text-align:left\"><span style=\"font-size:20px;\"><a class=\"ProveItLink\" href=\"../../../__pv_it/2cbe72a7ad6f655694dd697106680215e8489b600/expr.ipynb\"><img src=\"../../../__pv_it/2cbe72a7ad6f655694dd697106680215e8489b600/expr.png\" style=\"display:inline;vertical-align:middle;\" /></a> : <a class=\"ProveItLink\" href=\"../../../__pv_it/077b2ff79244fb4582cbe22c6e3356fa92a52f2f0/expr.ipynb\"><img src=\"../../../__pv_it/077b2ff79244fb4582cbe22c6e3356fa92a52f2f0/expr.png\" style=\"display:inline;vertical-align:middle;\" /></a>, <a class=\"ProveItLink\" href=\"../../../__pv_it/077b2ff79244fb4582cbe22c6e3356fa92a52f2f0/expr.ipynb\"><img src=\"../../../__pv_it/077b2ff79244fb4582cbe22c6e3356fa92a52f2f0/expr.png\" style=\"display:inline;vertical-align:middle;\" /></a> : <a class=\"ProveItLink\" href=\"../../../__pv_it/2cbe72a7ad6f655694dd697106680215e8489b600/expr.ipynb\"><img src=\"../../../__pv_it/2cbe72a7ad6f655694dd697106680215e8489b600/expr.png\" style=\"display:inline;vertical-align:middle;\" /></a>, <a class=\"ProveItLink\" href=\"../../../__pv_it/530be409e3083890784cf1d7b28c9e67e90af9360/expr.ipynb\"><img src=\"../../../__pv_it/530be409e3083890784cf1d7b28c9e67e90af9360/expr.png\" style=\"display:inline;vertical-align:middle;\" /></a> : <a class=\"ProveItLink\" href=\"../../../__pv_it/530be409e3083890784cf1d7b28c9e67e90af9360/expr.ipynb\"><img src=\"../../../__pv_it/530be409e3083890784cf1d7b28c9e67e90af9360/expr.png\" style=\"display:inline;vertical-align:middle;\" /></a></span></td></tr><tr><td>1</td><td>theorem</td><td></td><td><span style=\"font-size:20px;\"> &#x22A2;&nbsp;<a class=\"ProveItLink\" href=\"__pv_it/38edcce91c3ea36fc9e9f63a76d3d3895410f4970/expr.ipynb\"><img src=\"__pv_it/38edcce91c3ea36fc9e9f63a76d3d3895410f4970/expr.png\" style=\"display:inline;vertical-align:middle;\" /></a></span></td></tr>\n",
       "<tr><td>&nbsp;</td><td colspan=4 style-\"text-align:left\"><a class=\"ProveItLink\" href=\"_proofs_/unfoldSubsetEq.ipynb\">proveit.logic.set_theory.containment.unfoldSubsetEq</a></td></tr><tr><td>2</td><td>specialization</td><td>4, 5</td><td><span style=\"font-size:20px;\"><a class=\"ProveItLink\" href=\"__pv_it/8b19d07b19c936206cea09bd13119b28761d1ace0/expr.ipynb\"><img src=\"__pv_it/8b19d07b19c936206cea09bd13119b28761d1ace0/expr.png\" style=\"display:inline;vertical-align:middle;\" /></a> &#x22A2;&nbsp;<a class=\"ProveItLink\" href=\"__pv_it/acabd10aa2b1ad4927ba727bce5f3efe57ed349e0/expr.ipynb\"><img src=\"__pv_it/acabd10aa2b1ad4927ba727bce5f3efe57ed349e0/expr.png\" style=\"display:inline;vertical-align:middle;\" /></a></span></td></tr>\n",
       "<tr><td>&nbsp;</td><td colspan=4 style=\"text-align:left\"><span style=\"font-size:20px;\"><a class=\"ProveItLink\" href=\"../../../__pv_it/2cbe72a7ad6f655694dd697106680215e8489b600/expr.ipynb\"><img src=\"../../../__pv_it/2cbe72a7ad6f655694dd697106680215e8489b600/expr.png\" style=\"display:inline;vertical-align:middle;\" /></a> : <a class=\"ProveItLink\" href=\"../../../__pv_it/2cbe72a7ad6f655694dd697106680215e8489b600/expr.ipynb\"><img src=\"../../../__pv_it/2cbe72a7ad6f655694dd697106680215e8489b600/expr.png\" style=\"display:inline;vertical-align:middle;\" /></a>, <a class=\"ProveItLink\" href=\"../../../__pv_it/077b2ff79244fb4582cbe22c6e3356fa92a52f2f0/expr.ipynb\"><img src=\"../../../__pv_it/077b2ff79244fb4582cbe22c6e3356fa92a52f2f0/expr.png\" style=\"display:inline;vertical-align:middle;\" /></a> : <a class=\"ProveItLink\" href=\"../../../__pv_it/077b2ff79244fb4582cbe22c6e3356fa92a52f2f0/expr.ipynb\"><img src=\"../../../__pv_it/077b2ff79244fb4582cbe22c6e3356fa92a52f2f0/expr.png\" style=\"display:inline;vertical-align:middle;\" /></a></span></td></tr><tr><td>3</td><td>assumption</td><td></td><td><span style=\"font-size:20px;\"><a class=\"ProveItLink\" href=\"__pv_it/d56235f00f436581d3cf9e83b5e3f4b09ec925270/expr.ipynb\"><img src=\"__pv_it/d56235f00f436581d3cf9e83b5e3f4b09ec925270/expr.png\" style=\"display:inline;vertical-align:middle;\" /></a> &#x22A2;&nbsp;<a class=\"ProveItLink\" href=\"__pv_it/e3039446230fb9f6d03b1f4fb681c988dbb04e470/expr.ipynb\"><img src=\"__pv_it/e3039446230fb9f6d03b1f4fb681c988dbb04e470/expr.png\" style=\"display:inline;vertical-align:middle;\" /></a></span></td></tr>\n",
       "<tr><td>4</td><td>theorem</td><td></td><td><span style=\"font-size:20px;\"> &#x22A2;&nbsp;<a class=\"ProveItLink\" href=\"__pv_it/f10bde15d7d7dbeb2ab62b63041280a77686d7da0/expr.ipynb\"><img src=\"__pv_it/f10bde15d7d7dbeb2ab62b63041280a77686d7da0/expr.png\" style=\"display:inline;vertical-align:middle;\" /></a></span></td></tr>\n",
       "<tr><td>&nbsp;</td><td colspan=4 style-\"text-align:left\"><a class=\"ProveItLink\" href=\"_proofs_/reverseSupsetEq.ipynb\">proveit.logic.set_theory.containment.reverseSupsetEq</a></td></tr><tr><td>5</td><td>specialization</td><td>6, 7</td><td><span style=\"font-size:20px;\"><a class=\"ProveItLink\" href=\"__pv_it/8b19d07b19c936206cea09bd13119b28761d1ace0/expr.ipynb\"><img src=\"__pv_it/8b19d07b19c936206cea09bd13119b28761d1ace0/expr.png\" style=\"display:inline;vertical-align:middle;\" /></a> &#x22A2;&nbsp;<a class=\"ProveItLink\" href=\"__pv_it/ef1a840a5f24fcc253d957fcfc8d0af00816fb5c0/expr.ipynb\"><img src=\"__pv_it/ef1a840a5f24fcc253d957fcfc8d0af00816fb5c0/expr.png\" style=\"display:inline;vertical-align:middle;\" /></a></span></td></tr>\n",
       "<tr><td>&nbsp;</td><td colspan=4 style=\"text-align:left\"><span style=\"font-size:20px;\"><a class=\"ProveItLink\" href=\"../../../__pv_it/2cbe72a7ad6f655694dd697106680215e8489b600/expr.ipynb\"><img src=\"../../../__pv_it/2cbe72a7ad6f655694dd697106680215e8489b600/expr.png\" style=\"display:inline;vertical-align:middle;\" /></a> : <a class=\"ProveItLink\" href=\"../../../__pv_it/2cbe72a7ad6f655694dd697106680215e8489b600/expr.ipynb\"><img src=\"../../../__pv_it/2cbe72a7ad6f655694dd697106680215e8489b600/expr.png\" style=\"display:inline;vertical-align:middle;\" /></a>, <a class=\"ProveItLink\" href=\"../../../__pv_it/077b2ff79244fb4582cbe22c6e3356fa92a52f2f0/expr.ipynb\"><img src=\"../../../__pv_it/077b2ff79244fb4582cbe22c6e3356fa92a52f2f0/expr.png\" style=\"display:inline;vertical-align:middle;\" /></a> : <a class=\"ProveItLink\" href=\"../../../__pv_it/077b2ff79244fb4582cbe22c6e3356fa92a52f2f0/expr.ipynb\"><img src=\"../../../__pv_it/077b2ff79244fb4582cbe22c6e3356fa92a52f2f0/expr.png\" style=\"display:inline;vertical-align:middle;\" /></a></span></td></tr><tr><td>6</td><td>theorem</td><td></td><td><span style=\"font-size:20px;\"> &#x22A2;&nbsp;<a class=\"ProveItLink\" href=\"__pv_it/7b0a54a454f1c17c32a1a6bd2a13b1e7f73548e20/expr.ipynb\"><img src=\"__pv_it/7b0a54a454f1c17c32a1a6bd2a13b1e7f73548e20/expr.png\" style=\"display:inline;vertical-align:middle;\" /></a></span></td></tr>\n",
       "<tr><td>&nbsp;</td><td colspan=4 style-\"text-align:left\"><a class=\"ProveItLink\" href=\"_proofs_/relaxSupset.ipynb\">proveit.logic.set_theory.containment.relaxSupset</a></td></tr><tr><td>7</td><td>assumption</td><td></td><td><span style=\"font-size:20px;\"><a class=\"ProveItLink\" href=\"__pv_it/8b19d07b19c936206cea09bd13119b28761d1ace0/expr.ipynb\"><img src=\"__pv_it/8b19d07b19c936206cea09bd13119b28761d1ace0/expr.png\" style=\"display:inline;vertical-align:middle;\" /></a> &#x22A2;&nbsp;<a class=\"ProveItLink\" href=\"__pv_it/9cb407b5b4606be6e2f36a1ab3cf2dbb0093d86e0/expr.ipynb\"><img src=\"__pv_it/9cb407b5b4606be6e2f36a1ab3cf2dbb0093d86e0/expr.png\" style=\"display:inline;vertical-align:middle;\" /></a></span></td></tr>\n",
       "</table>"
      ],
      "text/plain": [
       "\tstep type\trequirements\tstatement\n",
       "0\tspecialization\t1, 2, 3\t{x in B , A supset B} |- x in A\n",
       "\tA : B, B : A, x : x\n",
       "1\ttheorem\t\t|- forall_{A, B | A subseteq B} [forall_{x in A} (x in B)]\n",
       "\tproveit.logic.set_theory.containment.unfoldSubsetEq\n",
       "2\tspecialization\t4, 5\t{A supset B} |- B subseteq A\n",
       "\tA : A, B : B\n",
       "3\tassumption\t\t{x in B} |- x in B\n",
       "4\ttheorem\t\t|- forall_{A, B | A supseteq B} (B subseteq A)\n",
       "\tproveit.logic.set_theory.containment.reverseSupsetEq\n",
       "5\tspecialization\t6, 7\t{A supset B} |- A supseteq B\n",
       "\tA : A, B : B\n",
       "6\ttheorem\t\t|- forall_{A, B | A supset B} (A supseteq B)\n",
       "\tproveit.logic.set_theory.containment.relaxSupset\n",
       "7\tassumption\t\t{A supset B} |- A supset B"
      ]
     },
     "execution_count": 48,
     "metadata": {},
     "output_type": "execute_result"
    }
   ],
=======
   "execution_count": null,
   "metadata": {},
   "outputs": [],
>>>>>>> 0656ef62
   "source": [
    "# take a look at the proof:\n",
    "xInAKT.proof()"
   ]
  },
  {
   "cell_type": "markdown",
   "metadata": {},
   "source": [
    "<font size=4>Again, we can re-express that known truth as a logical implication:</font>"
   ]
  },
  {
   "cell_type": "code",
<<<<<<< HEAD
   "execution_count": 49,
   "metadata": {},
   "outputs": [
    {
     "data": {
      "text/html": [
       "<span style=\"font-size:20px;\"><a class=\"ProveItLink\" href=\"__pv_it/8b19d07b19c936206cea09bd13119b28761d1ace0/expr.ipynb\"><img src=\"__pv_it/8b19d07b19c936206cea09bd13119b28761d1ace0/expr.png\" style=\"display:inline;vertical-align:middle;\" /></a> &#x22A2;&nbsp;<a class=\"ProveItLink\" href=\"__pv_it/bec37feb438bfc2bf21a3fb554c4a8e01d0b53660/expr.ipynb\"><img src=\"__pv_it/bec37feb438bfc2bf21a3fb554c4a8e01d0b53660/expr.png\" style=\"display:inline;vertical-align:middle;\" /></a></span>"
      ],
      "text/plain": [
       "{A supset B} |- (x in B) => (x in A)"
      ]
     },
     "execution_count": 49,
     "metadata": {},
     "output_type": "execute_result"
    }
   ],
   "source": [
    "xInAKT.asImplication(hypothesis=xInB)"
   ]
  },
  {
   "cell_type": "markdown",
   "metadata": {},
   "source": [
    "## Older Material Still Being Re-Integrated"
   ]
  },
  {
   "cell_type": "code",
   "execution_count": 50,
   "metadata": {},
   "outputs": [
    {
     "data": {
      "text/html": [
       "<table><tr><th>&nbsp;</th><th>step type</th><th>requirements</th><th>statement</th></tr>\n",
       "<tr><td>0</td><td>modus ponens</td><td>1, 2</td><td><span style=\"font-size:20px;\"><a class=\"ProveItLink\" href=\"__pv_it/4ce4d95776a5b4bf3a2369b433324f1f315655b40/expr.ipynb\"><img src=\"__pv_it/4ce4d95776a5b4bf3a2369b433324f1f315655b40/expr.png\" style=\"display:inline;vertical-align:middle;\" /></a> &#x22A2;&nbsp;<a class=\"ProveItLink\" href=\"__pv_it/ef1a840a5f24fcc253d957fcfc8d0af00816fb5c0/expr.ipynb\"><img src=\"__pv_it/ef1a840a5f24fcc253d957fcfc8d0af00816fb5c0/expr.png\" style=\"display:inline;vertical-align:middle;\" /></a></span></td></tr>\n",
       "<tr><td>1</td><td>specialization</td><td>3</td><td><span style=\"font-size:20px;\"> &#x22A2;&nbsp;<a class=\"ProveItLink\" href=\"__pv_it/1149e4fc3138071ec79577fd7d360f7f5b1cbdb60/expr.ipynb\"><img src=\"__pv_it/1149e4fc3138071ec79577fd7d360f7f5b1cbdb60/expr.png\" style=\"display:inline;vertical-align:middle;\" /></a></span></td></tr>\n",
       "<tr><td>&nbsp;</td><td colspan=4 style=\"text-align:left\"><span style=\"font-size:20px;\"><a class=\"ProveItLink\" href=\"../../../__pv_it/2cbe72a7ad6f655694dd697106680215e8489b600/expr.ipynb\"><img src=\"../../../__pv_it/2cbe72a7ad6f655694dd697106680215e8489b600/expr.png\" style=\"display:inline;vertical-align:middle;\" /></a> : <a class=\"ProveItLink\" href=\"../../../__pv_it/2cbe72a7ad6f655694dd697106680215e8489b600/expr.ipynb\"><img src=\"../../../__pv_it/2cbe72a7ad6f655694dd697106680215e8489b600/expr.png\" style=\"display:inline;vertical-align:middle;\" /></a>, <a class=\"ProveItLink\" href=\"../../../__pv_it/077b2ff79244fb4582cbe22c6e3356fa92a52f2f0/expr.ipynb\"><img src=\"../../../__pv_it/077b2ff79244fb4582cbe22c6e3356fa92a52f2f0/expr.png\" style=\"display:inline;vertical-align:middle;\" /></a> : <a class=\"ProveItLink\" href=\"../../../__pv_it/077b2ff79244fb4582cbe22c6e3356fa92a52f2f0/expr.ipynb\"><img src=\"../../../__pv_it/077b2ff79244fb4582cbe22c6e3356fa92a52f2f0/expr.png\" style=\"display:inline;vertical-align:middle;\" /></a>, relabeling <a class=\"ProveItLink\" href=\"../../../__pv_it/530be409e3083890784cf1d7b28c9e67e90af9360/expr.ipynb\"><img src=\"../../../__pv_it/530be409e3083890784cf1d7b28c9e67e90af9360/expr.png\" style=\"display:inline;vertical-align:middle;\" /></a> : <a class=\"ProveItLink\" href=\"../../__pv_it/5144cf74ae6a683b49b974f1b9302b432abf7e930/expr.ipynb\"><img src=\"../../__pv_it/5144cf74ae6a683b49b974f1b9302b432abf7e930/expr.png\" style=\"display:inline;vertical-align:middle;\" /></a></span></td></tr><tr><td>2</td><td>assumption</td><td></td><td><span style=\"font-size:20px;\"><a class=\"ProveItLink\" href=\"__pv_it/4ce4d95776a5b4bf3a2369b433324f1f315655b40/expr.ipynb\"><img src=\"__pv_it/4ce4d95776a5b4bf3a2369b433324f1f315655b40/expr.png\" style=\"display:inline;vertical-align:middle;\" /></a> &#x22A2;&nbsp;<a class=\"ProveItLink\" href=\"__pv_it/8f76ded78038b5b3c017c8e6fe2e9b4719327a110/expr.ipynb\"><img src=\"__pv_it/8f76ded78038b5b3c017c8e6fe2e9b4719327a110/expr.png\" style=\"display:inline;vertical-align:middle;\" /></a></span></td></tr>\n",
       "<tr><td>3</td><td>theorem</td><td></td><td><span style=\"font-size:20px;\"> &#x22A2;&nbsp;<a class=\"ProveItLink\" href=\"__pv_it/1fbadd58b961d5334bc842b973ef71022182a74b0/expr.ipynb\"><img src=\"__pv_it/1fbadd58b961d5334bc842b973ef71022182a74b0/expr.png\" style=\"display:inline;vertical-align:middle;\" /></a></span></td></tr>\n",
       "<tr><td>&nbsp;</td><td colspan=4 style-\"text-align:left\"><a class=\"ProveItLink\" href=\"_proofs_/foldSupsetEq.ipynb\">proveit.logic.set_theory.containment.foldSupsetEq</a></td></tr></table>"
      ],
      "text/plain": [
       "\tstep type\trequirements\tstatement\n",
       "0\tmodus ponens\t1, 2\t{forall_{x in B} (x in A)} |- A supseteq B\n",
       "1\tspecialization\t3\t|- [forall_{_x_ in B} (_x_ in A)] => (A supseteq B)\n",
       "\tA : A, B : B, relabeling x : _x_\n",
       "2\tassumption\t\t{forall_{x in B} (x in A)} |- forall_{x in B} (x in A)\n",
       "3\ttheorem\t\t|- forall_{A, B} ([forall_{x in B} (x in A)] => (A supseteq B))\n",
       "\tproveit.logic.set_theory.containment.foldSupsetEq"
      ]
     },
     "execution_count": 50,
     "metadata": {},
     "output_type": "execute_result"
    }
   ],
=======
   "execution_count": null,
   "metadata": {},
   "outputs": [],
>>>>>>> 0656ef62
   "source": [
    "SupersetEq(A, B).prove([Forall(x, InSet(x,A), B)]).proof()"
   ]
  },
  {
   "cell_type": "code",
<<<<<<< HEAD
   "execution_count": 51,
   "metadata": {},
   "outputs": [
    {
     "data": {
      "text/html": [
       "<table><tr><th>&nbsp;</th><th>step type</th><th>requirements</th><th>statement</th></tr>\n",
       "<tr><td>0</td><td>specialization</td><td>1, 2</td><td><span style=\"font-size:20px;\"><a class=\"ProveItLink\" href=\"__pv_it/4e07d03ce812f94fff6e0765955ece9313319a5d0/expr.ipynb\"><img src=\"__pv_it/4e07d03ce812f94fff6e0765955ece9313319a5d0/expr.png\" style=\"display:inline;vertical-align:middle;\" /></a> &#x22A2;&nbsp;<a class=\"ProveItLink\" href=\"__pv_it/8805b9db01aedb6a6d35f243ece2979cc7c511e20/expr.ipynb\"><img src=\"__pv_it/8805b9db01aedb6a6d35f243ece2979cc7c511e20/expr.png\" style=\"display:inline;vertical-align:middle;\" /></a></span></td></tr>\n",
       "<tr><td>&nbsp;</td><td colspan=4 style=\"text-align:left\"><span style=\"font-size:20px;\"><a class=\"ProveItLink\" href=\"../../../__pv_it/2cbe72a7ad6f655694dd697106680215e8489b600/expr.ipynb\"><img src=\"../../../__pv_it/2cbe72a7ad6f655694dd697106680215e8489b600/expr.png\" style=\"display:inline;vertical-align:middle;\" /></a> : <a class=\"ProveItLink\" href=\"../../../__pv_it/2cbe72a7ad6f655694dd697106680215e8489b600/expr.ipynb\"><img src=\"../../../__pv_it/2cbe72a7ad6f655694dd697106680215e8489b600/expr.png\" style=\"display:inline;vertical-align:middle;\" /></a>, <a class=\"ProveItLink\" href=\"../../../__pv_it/077b2ff79244fb4582cbe22c6e3356fa92a52f2f0/expr.ipynb\"><img src=\"../../../__pv_it/077b2ff79244fb4582cbe22c6e3356fa92a52f2f0/expr.png\" style=\"display:inline;vertical-align:middle;\" /></a> : <a class=\"ProveItLink\" href=\"../../../__pv_it/077b2ff79244fb4582cbe22c6e3356fa92a52f2f0/expr.ipynb\"><img src=\"../../../__pv_it/077b2ff79244fb4582cbe22c6e3356fa92a52f2f0/expr.png\" style=\"display:inline;vertical-align:middle;\" /></a></span></td></tr><tr><td>1</td><td>theorem</td><td></td><td><span style=\"font-size:20px;\"> &#x22A2;&nbsp;<a class=\"ProveItLink\" href=\"__pv_it/0c310eac53d1331941df5de594180675c7afc54c0/expr.ipynb\"><img src=\"__pv_it/0c310eac53d1331941df5de594180675c7afc54c0/expr.png\" style=\"display:inline;vertical-align:middle;\" /></a></span></td></tr>\n",
       "<tr><td>&nbsp;</td><td colspan=4 style-\"text-align:left\"><a class=\"ProveItLink\" href=\"_proofs_/unfoldNotSubsetEq.ipynb\">proveit.logic.set_theory.containment.unfoldNotSubsetEq</a></td></tr><tr><td>2</td><td>assumption</td><td></td><td><span style=\"font-size:20px;\"><a class=\"ProveItLink\" href=\"__pv_it/4e07d03ce812f94fff6e0765955ece9313319a5d0/expr.ipynb\"><img src=\"__pv_it/4e07d03ce812f94fff6e0765955ece9313319a5d0/expr.png\" style=\"display:inline;vertical-align:middle;\" /></a> &#x22A2;&nbsp;<a class=\"ProveItLink\" href=\"__pv_it/0686d441c3322f6a0aa4feeab621557f8e49cd230/expr.ipynb\"><img src=\"__pv_it/0686d441c3322f6a0aa4feeab621557f8e49cd230/expr.png\" style=\"display:inline;vertical-align:middle;\" /></a></span></td></tr>\n",
       "</table>"
      ],
      "text/plain": [
       "\tstep type\trequirements\tstatement\n",
       "0\tspecialization\t1, 2\t{A nsubseteq B} |- [not](A subseteq B)\n",
       "\tA : A, B : B\n",
       "1\ttheorem\t\t|- forall_{A, B | A nsubseteq B} [not](A subseteq B)\n",
       "\tproveit.logic.set_theory.containment.unfoldNotSubsetEq\n",
       "2\tassumption\t\t{A nsubseteq B} |- A nsubseteq B"
      ]
     },
     "execution_count": 51,
     "metadata": {},
     "output_type": "execute_result"
    }
   ],
=======
   "execution_count": null,
   "metadata": {},
   "outputs": [],
>>>>>>> 0656ef62
   "source": [
    "NotSubsetEq(A, B).unfold([NotSubsetEq(A,B)]).proof()"
   ]
  },
  {
   "cell_type": "code",
<<<<<<< HEAD
   "execution_count": 52,
   "metadata": {},
   "outputs": [
    {
     "data": {
      "text/html": [
       "<table><tr><th>&nbsp;</th><th>step type</th><th>requirements</th><th>statement</th></tr>\n",
       "<tr><td>0</td><td>specialization</td><td>1, 2</td><td><span style=\"font-size:20px;\"><a class=\"ProveItLink\" href=\"__pv_it/d9057372ca99baee917ddcd8e3823574cd52a06c0/expr.ipynb\"><img src=\"__pv_it/d9057372ca99baee917ddcd8e3823574cd52a06c0/expr.png\" style=\"display:inline;vertical-align:middle;\" /></a> &#x22A2;&nbsp;<a class=\"ProveItLink\" href=\"__pv_it/0686d441c3322f6a0aa4feeab621557f8e49cd230/expr.ipynb\"><img src=\"__pv_it/0686d441c3322f6a0aa4feeab621557f8e49cd230/expr.png\" style=\"display:inline;vertical-align:middle;\" /></a></span></td></tr>\n",
       "<tr><td>&nbsp;</td><td colspan=4 style=\"text-align:left\"><span style=\"font-size:20px;\"><a class=\"ProveItLink\" href=\"../../../__pv_it/2cbe72a7ad6f655694dd697106680215e8489b600/expr.ipynb\"><img src=\"../../../__pv_it/2cbe72a7ad6f655694dd697106680215e8489b600/expr.png\" style=\"display:inline;vertical-align:middle;\" /></a> : <a class=\"ProveItLink\" href=\"../../../__pv_it/2cbe72a7ad6f655694dd697106680215e8489b600/expr.ipynb\"><img src=\"../../../__pv_it/2cbe72a7ad6f655694dd697106680215e8489b600/expr.png\" style=\"display:inline;vertical-align:middle;\" /></a>, <a class=\"ProveItLink\" href=\"../../../__pv_it/077b2ff79244fb4582cbe22c6e3356fa92a52f2f0/expr.ipynb\"><img src=\"../../../__pv_it/077b2ff79244fb4582cbe22c6e3356fa92a52f2f0/expr.png\" style=\"display:inline;vertical-align:middle;\" /></a> : <a class=\"ProveItLink\" href=\"../../../__pv_it/077b2ff79244fb4582cbe22c6e3356fa92a52f2f0/expr.ipynb\"><img src=\"../../../__pv_it/077b2ff79244fb4582cbe22c6e3356fa92a52f2f0/expr.png\" style=\"display:inline;vertical-align:middle;\" /></a></span></td></tr><tr><td>1</td><td>theorem</td><td></td><td><span style=\"font-size:20px;\"> &#x22A2;&nbsp;<a class=\"ProveItLink\" href=\"__pv_it/d32c98c2092b0e2d81447558061cb2ebc7ba1fdf0/expr.ipynb\"><img src=\"__pv_it/d32c98c2092b0e2d81447558061cb2ebc7ba1fdf0/expr.png\" style=\"display:inline;vertical-align:middle;\" /></a></span></td></tr>\n",
       "<tr><td>&nbsp;</td><td colspan=4 style-\"text-align:left\"><a class=\"ProveItLink\" href=\"_proofs_/foldNotSubsetEq.ipynb\">proveit.logic.set_theory.containment.foldNotSubsetEq</a></td></tr><tr><td>2</td><td>assumption</td><td></td><td><span style=\"font-size:20px;\"><a class=\"ProveItLink\" href=\"__pv_it/d9057372ca99baee917ddcd8e3823574cd52a06c0/expr.ipynb\"><img src=\"__pv_it/d9057372ca99baee917ddcd8e3823574cd52a06c0/expr.png\" style=\"display:inline;vertical-align:middle;\" /></a> &#x22A2;&nbsp;<a class=\"ProveItLink\" href=\"__pv_it/8805b9db01aedb6a6d35f243ece2979cc7c511e20/expr.ipynb\"><img src=\"__pv_it/8805b9db01aedb6a6d35f243ece2979cc7c511e20/expr.png\" style=\"display:inline;vertical-align:middle;\" /></a></span></td></tr>\n",
       "</table>"
      ],
      "text/plain": [
       "\tstep type\trequirements\tstatement\n",
       "0\tspecialization\t1, 2\t{[not](A subseteq B)} |- A nsubseteq B\n",
       "\tA : A, B : B\n",
       "1\ttheorem\t\t|- forall_{A, B | [not](A subseteq B)} (A nsubseteq B)\n",
       "\tproveit.logic.set_theory.containment.foldNotSubsetEq\n",
       "2\tassumption\t\t{[not](A subseteq B)} |- [not](A subseteq B)"
      ]
     },
     "execution_count": 52,
     "metadata": {},
     "output_type": "execute_result"
    }
   ],
=======
   "execution_count": null,
   "metadata": {},
   "outputs": [],
>>>>>>> 0656ef62
   "source": [
    "NotSubsetEq(A, B).prove([Not(SubsetEq(A, B))]).proof()"
   ]
  },
  {
   "cell_type": "code",
<<<<<<< HEAD
   "execution_count": 53,
   "metadata": {},
   "outputs": [
    {
     "data": {
      "text/html": [
       "<table><tr><th>&nbsp;</th><th>step type</th><th>requirements</th><th>statement</th></tr>\n",
       "<tr><td>0</td><td>specialization</td><td>1, 2</td><td><span style=\"font-size:20px;\"><a class=\"ProveItLink\" href=\"__pv_it/2903f074b672fbf04345dded281666414da9bf110/expr.ipynb\"><img src=\"__pv_it/2903f074b672fbf04345dded281666414da9bf110/expr.png\" style=\"display:inline;vertical-align:middle;\" /></a> &#x22A2;&nbsp;<a class=\"ProveItLink\" href=\"__pv_it/c9103fe53a22e2a9ca586801a7777274e4b964560/expr.ipynb\"><img src=\"__pv_it/c9103fe53a22e2a9ca586801a7777274e4b964560/expr.png\" style=\"display:inline;vertical-align:middle;\" /></a></span></td></tr>\n",
       "<tr><td>&nbsp;</td><td colspan=4 style=\"text-align:left\"><span style=\"font-size:20px;\"><a class=\"ProveItLink\" href=\"../../../__pv_it/2cbe72a7ad6f655694dd697106680215e8489b600/expr.ipynb\"><img src=\"../../../__pv_it/2cbe72a7ad6f655694dd697106680215e8489b600/expr.png\" style=\"display:inline;vertical-align:middle;\" /></a> : <a class=\"ProveItLink\" href=\"../../../__pv_it/2cbe72a7ad6f655694dd697106680215e8489b600/expr.ipynb\"><img src=\"../../../__pv_it/2cbe72a7ad6f655694dd697106680215e8489b600/expr.png\" style=\"display:inline;vertical-align:middle;\" /></a>, <a class=\"ProveItLink\" href=\"../../../__pv_it/077b2ff79244fb4582cbe22c6e3356fa92a52f2f0/expr.ipynb\"><img src=\"../../../__pv_it/077b2ff79244fb4582cbe22c6e3356fa92a52f2f0/expr.png\" style=\"display:inline;vertical-align:middle;\" /></a> : <a class=\"ProveItLink\" href=\"../../../__pv_it/077b2ff79244fb4582cbe22c6e3356fa92a52f2f0/expr.ipynb\"><img src=\"../../../__pv_it/077b2ff79244fb4582cbe22c6e3356fa92a52f2f0/expr.png\" style=\"display:inline;vertical-align:middle;\" /></a></span></td></tr><tr><td>1</td><td>theorem</td><td></td><td><span style=\"font-size:20px;\"> &#x22A2;&nbsp;<a class=\"ProveItLink\" href=\"__pv_it/954aaa8611884b30f665adcadfb3cb0051c6c7180/expr.ipynb\"><img src=\"__pv_it/954aaa8611884b30f665adcadfb3cb0051c6c7180/expr.png\" style=\"display:inline;vertical-align:middle;\" /></a></span></td></tr>\n",
       "<tr><td>&nbsp;</td><td colspan=4 style-\"text-align:left\"><a class=\"ProveItLink\" href=\"_proofs_/unfoldNotSupsetEq.ipynb\">proveit.logic.set_theory.containment.unfoldNotSupsetEq</a></td></tr><tr><td>2</td><td>assumption</td><td></td><td><span style=\"font-size:20px;\"><a class=\"ProveItLink\" href=\"__pv_it/2903f074b672fbf04345dded281666414da9bf110/expr.ipynb\"><img src=\"__pv_it/2903f074b672fbf04345dded281666414da9bf110/expr.png\" style=\"display:inline;vertical-align:middle;\" /></a> &#x22A2;&nbsp;<a class=\"ProveItLink\" href=\"__pv_it/6bc2c74c65b40b1d5ac03d124de27a65c9d124960/expr.ipynb\"><img src=\"__pv_it/6bc2c74c65b40b1d5ac03d124de27a65c9d124960/expr.png\" style=\"display:inline;vertical-align:middle;\" /></a></span></td></tr>\n",
       "</table>"
      ],
      "text/plain": [
       "\tstep type\trequirements\tstatement\n",
       "0\tspecialization\t1, 2\t{A nsupseteq B} |- [not](A supseteq B)\n",
       "\tA : A, B : B\n",
       "1\ttheorem\t\t|- forall_{A, B | A nsupseteq B} [not](A supseteq B)\n",
       "\tproveit.logic.set_theory.containment.unfoldNotSupsetEq\n",
       "2\tassumption\t\t{A nsupseteq B} |- A nsupseteq B"
      ]
     },
     "execution_count": 53,
     "metadata": {},
     "output_type": "execute_result"
    }
   ],
=======
   "execution_count": null,
   "metadata": {},
   "outputs": [],
>>>>>>> 0656ef62
   "source": [
    "NotSupersetEq(A, B).unfold([NotSupersetEq(A, B)]).proof()"
   ]
  },
  {
   "cell_type": "code",
<<<<<<< HEAD
   "execution_count": 54,
   "metadata": {},
   "outputs": [
    {
     "data": {
      "text/html": [
       "<table><tr><th>&nbsp;</th><th>step type</th><th>requirements</th><th>statement</th></tr>\n",
       "<tr><td>0</td><td>specialization</td><td>1, 2</td><td><span style=\"font-size:20px;\"><a class=\"ProveItLink\" href=\"__pv_it/12eab6ff92963f3e6f344ea89f9761b1e1e73ceb0/expr.ipynb\"><img src=\"__pv_it/12eab6ff92963f3e6f344ea89f9761b1e1e73ceb0/expr.png\" style=\"display:inline;vertical-align:middle;\" /></a> &#x22A2;&nbsp;<a class=\"ProveItLink\" href=\"__pv_it/6bc2c74c65b40b1d5ac03d124de27a65c9d124960/expr.ipynb\"><img src=\"__pv_it/6bc2c74c65b40b1d5ac03d124de27a65c9d124960/expr.png\" style=\"display:inline;vertical-align:middle;\" /></a></span></td></tr>\n",
       "<tr><td>&nbsp;</td><td colspan=4 style=\"text-align:left\"><span style=\"font-size:20px;\"><a class=\"ProveItLink\" href=\"../../../__pv_it/2cbe72a7ad6f655694dd697106680215e8489b600/expr.ipynb\"><img src=\"../../../__pv_it/2cbe72a7ad6f655694dd697106680215e8489b600/expr.png\" style=\"display:inline;vertical-align:middle;\" /></a> : <a class=\"ProveItLink\" href=\"../../../__pv_it/2cbe72a7ad6f655694dd697106680215e8489b600/expr.ipynb\"><img src=\"../../../__pv_it/2cbe72a7ad6f655694dd697106680215e8489b600/expr.png\" style=\"display:inline;vertical-align:middle;\" /></a>, <a class=\"ProveItLink\" href=\"../../../__pv_it/077b2ff79244fb4582cbe22c6e3356fa92a52f2f0/expr.ipynb\"><img src=\"../../../__pv_it/077b2ff79244fb4582cbe22c6e3356fa92a52f2f0/expr.png\" style=\"display:inline;vertical-align:middle;\" /></a> : <a class=\"ProveItLink\" href=\"../../../__pv_it/077b2ff79244fb4582cbe22c6e3356fa92a52f2f0/expr.ipynb\"><img src=\"../../../__pv_it/077b2ff79244fb4582cbe22c6e3356fa92a52f2f0/expr.png\" style=\"display:inline;vertical-align:middle;\" /></a></span></td></tr><tr><td>1</td><td>theorem</td><td></td><td><span style=\"font-size:20px;\"> &#x22A2;&nbsp;<a class=\"ProveItLink\" href=\"__pv_it/c8ea43225588bd7d991e673194e1e32c06fa31ab0/expr.ipynb\"><img src=\"__pv_it/c8ea43225588bd7d991e673194e1e32c06fa31ab0/expr.png\" style=\"display:inline;vertical-align:middle;\" /></a></span></td></tr>\n",
       "<tr><td>&nbsp;</td><td colspan=4 style-\"text-align:left\"><a class=\"ProveItLink\" href=\"_proofs_/foldNotSupsetEq.ipynb\">proveit.logic.set_theory.containment.foldNotSupsetEq</a></td></tr><tr><td>2</td><td>assumption</td><td></td><td><span style=\"font-size:20px;\"><a class=\"ProveItLink\" href=\"__pv_it/12eab6ff92963f3e6f344ea89f9761b1e1e73ceb0/expr.ipynb\"><img src=\"__pv_it/12eab6ff92963f3e6f344ea89f9761b1e1e73ceb0/expr.png\" style=\"display:inline;vertical-align:middle;\" /></a> &#x22A2;&nbsp;<a class=\"ProveItLink\" href=\"__pv_it/c9103fe53a22e2a9ca586801a7777274e4b964560/expr.ipynb\"><img src=\"__pv_it/c9103fe53a22e2a9ca586801a7777274e4b964560/expr.png\" style=\"display:inline;vertical-align:middle;\" /></a></span></td></tr>\n",
       "</table>"
      ],
      "text/plain": [
       "\tstep type\trequirements\tstatement\n",
       "0\tspecialization\t1, 2\t{[not](A supseteq B)} |- A nsupseteq B\n",
       "\tA : A, B : B\n",
       "1\ttheorem\t\t|- forall_{A, B | [not](A supseteq B)} (A nsupseteq B)\n",
       "\tproveit.logic.set_theory.containment.foldNotSupsetEq\n",
       "2\tassumption\t\t{[not](A supseteq B)} |- [not](A supseteq B)"
      ]
     },
     "execution_count": 54,
     "metadata": {},
     "output_type": "execute_result"
    }
   ],
=======
   "execution_count": null,
   "metadata": {},
   "outputs": [],
>>>>>>> 0656ef62
   "source": [
    "NotSupersetEq(A, B).prove([Not(SupersetEq(A, B))]).proof()"
   ]
  },
  {
   "cell_type": "code",
<<<<<<< HEAD
   "execution_count": 55,
   "metadata": {},
   "outputs": [
    {
     "data": {
      "text/html": [
       "<table><tr><th>&nbsp;</th><th>step type</th><th>requirements</th><th>statement</th></tr>\n",
       "<tr><td>0</td><td>specialization</td><td>1, 2</td><td><span style=\"font-size:20px;\"><a class=\"ProveItLink\" href=\"__pv_it/ce9bd06e29b7899cafb76b438a58474c7c99657c0/expr.ipynb\"><img src=\"__pv_it/ce9bd06e29b7899cafb76b438a58474c7c99657c0/expr.png\" style=\"display:inline;vertical-align:middle;\" /></a> &#x22A2;&nbsp;<a class=\"ProveItLink\" href=\"__pv_it/ffa57c26e81233b9198d59cfee11623f1ddfe29c0/expr.ipynb\"><img src=\"__pv_it/ffa57c26e81233b9198d59cfee11623f1ddfe29c0/expr.png\" style=\"display:inline;vertical-align:middle;\" /></a></span></td></tr>\n",
       "<tr><td>&nbsp;</td><td colspan=4 style=\"text-align:left\"><span style=\"font-size:20px;\"><a class=\"ProveItLink\" href=\"../../../__pv_it/2cbe72a7ad6f655694dd697106680215e8489b600/expr.ipynb\"><img src=\"../../../__pv_it/2cbe72a7ad6f655694dd697106680215e8489b600/expr.png\" style=\"display:inline;vertical-align:middle;\" /></a> : <a class=\"ProveItLink\" href=\"../../../__pv_it/2cbe72a7ad6f655694dd697106680215e8489b600/expr.ipynb\"><img src=\"../../../__pv_it/2cbe72a7ad6f655694dd697106680215e8489b600/expr.png\" style=\"display:inline;vertical-align:middle;\" /></a>, <a class=\"ProveItLink\" href=\"../../../__pv_it/077b2ff79244fb4582cbe22c6e3356fa92a52f2f0/expr.ipynb\"><img src=\"../../../__pv_it/077b2ff79244fb4582cbe22c6e3356fa92a52f2f0/expr.png\" style=\"display:inline;vertical-align:middle;\" /></a> : <a class=\"ProveItLink\" href=\"../../../__pv_it/077b2ff79244fb4582cbe22c6e3356fa92a52f2f0/expr.ipynb\"><img src=\"../../../__pv_it/077b2ff79244fb4582cbe22c6e3356fa92a52f2f0/expr.png\" style=\"display:inline;vertical-align:middle;\" /></a></span></td></tr><tr><td>1</td><td>theorem</td><td></td><td><span style=\"font-size:20px;\"> &#x22A2;&nbsp;<a class=\"ProveItLink\" href=\"__pv_it/23771b20144f26b63e076ac079725d8c62318fc10/expr.ipynb\"><img src=\"__pv_it/23771b20144f26b63e076ac079725d8c62318fc10/expr.png\" style=\"display:inline;vertical-align:middle;\" /></a></span></td></tr>\n",
       "<tr><td>&nbsp;</td><td colspan=4 style-\"text-align:left\"><a class=\"ProveItLink\" href=\"_proofs_/reverseSubset.ipynb\">proveit.logic.set_theory.containment.reverseSubset</a></td></tr><tr><td>2</td><td>assumption</td><td></td><td><span style=\"font-size:20px;\"><a class=\"ProveItLink\" href=\"__pv_it/ce9bd06e29b7899cafb76b438a58474c7c99657c0/expr.ipynb\"><img src=\"__pv_it/ce9bd06e29b7899cafb76b438a58474c7c99657c0/expr.png\" style=\"display:inline;vertical-align:middle;\" /></a> &#x22A2;&nbsp;<a class=\"ProveItLink\" href=\"__pv_it/8d419b2beb90912d744abce5d70e0355b8cda83e0/expr.ipynb\"><img src=\"__pv_it/8d419b2beb90912d744abce5d70e0355b8cda83e0/expr.png\" style=\"display:inline;vertical-align:middle;\" /></a></span></td></tr>\n",
       "</table>"
      ],
      "text/plain": [
       "\tstep type\trequirements\tstatement\n",
       "0\tspecialization\t1, 2\t{A subset B} |- B supset A\n",
       "\tA : A, B : B\n",
       "1\ttheorem\t\t|- forall_{A, B | A subset B} (B supset A)\n",
       "\tproveit.logic.set_theory.containment.reverseSubset\n",
       "2\tassumption\t\t{A subset B} |- A subset B"
      ]
     },
     "execution_count": 55,
     "metadata": {},
     "output_type": "execute_result"
    }
   ],
=======
   "execution_count": null,
   "metadata": {},
   "outputs": [],
>>>>>>> 0656ef62
   "source": [
    "Superset(B,A).prove([Subset(A,B)]).proof()"
   ]
  },
  {
   "cell_type": "code",
<<<<<<< HEAD
   "execution_count": 56,
   "metadata": {},
   "outputs": [
    {
     "data": {
      "text/html": [
       "<table><tr><th>&nbsp;</th><th>step type</th><th>requirements</th><th>statement</th></tr>\n",
       "<tr><td>0</td><td>specialization</td><td>1, 2</td><td><span style=\"font-size:20px;\"><a class=\"ProveItLink\" href=\"__pv_it/7fd77402c1a1573ea1c1ba21b29063a35a61f0280/expr.ipynb\"><img src=\"__pv_it/7fd77402c1a1573ea1c1ba21b29063a35a61f0280/expr.png\" style=\"display:inline;vertical-align:middle;\" /></a> &#x22A2;&nbsp;<a class=\"ProveItLink\" href=\"__pv_it/b63c75ffaa0415e7bbdf1db8303559707620d8890/expr.ipynb\"><img src=\"__pv_it/b63c75ffaa0415e7bbdf1db8303559707620d8890/expr.png\" style=\"display:inline;vertical-align:middle;\" /></a></span></td></tr>\n",
       "<tr><td>&nbsp;</td><td colspan=4 style=\"text-align:left\"><span style=\"font-size:20px;\"><a class=\"ProveItLink\" href=\"../../../__pv_it/2cbe72a7ad6f655694dd697106680215e8489b600/expr.ipynb\"><img src=\"../../../__pv_it/2cbe72a7ad6f655694dd697106680215e8489b600/expr.png\" style=\"display:inline;vertical-align:middle;\" /></a> : <a class=\"ProveItLink\" href=\"../../../__pv_it/2cbe72a7ad6f655694dd697106680215e8489b600/expr.ipynb\"><img src=\"../../../__pv_it/2cbe72a7ad6f655694dd697106680215e8489b600/expr.png\" style=\"display:inline;vertical-align:middle;\" /></a>, <a class=\"ProveItLink\" href=\"../../../__pv_it/077b2ff79244fb4582cbe22c6e3356fa92a52f2f0/expr.ipynb\"><img src=\"../../../__pv_it/077b2ff79244fb4582cbe22c6e3356fa92a52f2f0/expr.png\" style=\"display:inline;vertical-align:middle;\" /></a> : <a class=\"ProveItLink\" href=\"../../../__pv_it/077b2ff79244fb4582cbe22c6e3356fa92a52f2f0/expr.ipynb\"><img src=\"../../../__pv_it/077b2ff79244fb4582cbe22c6e3356fa92a52f2f0/expr.png\" style=\"display:inline;vertical-align:middle;\" /></a></span></td></tr><tr><td>1</td><td>theorem</td><td></td><td><span style=\"font-size:20px;\"> &#x22A2;&nbsp;<a class=\"ProveItLink\" href=\"__pv_it/da8efcc990cf5a8cf65232cae2c4b1bb312c73220/expr.ipynb\"><img src=\"__pv_it/da8efcc990cf5a8cf65232cae2c4b1bb312c73220/expr.png\" style=\"display:inline;vertical-align:middle;\" /></a></span></td></tr>\n",
       "<tr><td>&nbsp;</td><td colspan=4 style-\"text-align:left\"><a class=\"ProveItLink\" href=\"_proofs_/reverseSubsetEq.ipynb\">proveit.logic.set_theory.containment.reverseSubsetEq</a></td></tr><tr><td>2</td><td>assumption</td><td></td><td><span style=\"font-size:20px;\"><a class=\"ProveItLink\" href=\"__pv_it/7fd77402c1a1573ea1c1ba21b29063a35a61f0280/expr.ipynb\"><img src=\"__pv_it/7fd77402c1a1573ea1c1ba21b29063a35a61f0280/expr.png\" style=\"display:inline;vertical-align:middle;\" /></a> &#x22A2;&nbsp;<a class=\"ProveItLink\" href=\"__pv_it/1ceb86931a3d48f58a372b14119847d9d198629e0/expr.ipynb\"><img src=\"__pv_it/1ceb86931a3d48f58a372b14119847d9d198629e0/expr.png\" style=\"display:inline;vertical-align:middle;\" /></a></span></td></tr>\n",
       "</table>"
      ],
      "text/plain": [
       "\tstep type\trequirements\tstatement\n",
       "0\tspecialization\t1, 2\t{A subseteq B} |- B supseteq A\n",
       "\tA : A, B : B\n",
       "1\ttheorem\t\t|- forall_{A, B | A subseteq B} (B supseteq A)\n",
       "\tproveit.logic.set_theory.containment.reverseSubsetEq\n",
       "2\tassumption\t\t{A subseteq B} |- A subseteq B"
      ]
     },
     "execution_count": 56,
     "metadata": {},
     "output_type": "execute_result"
    }
   ],
=======
   "execution_count": null,
   "metadata": {},
   "outputs": [],
>>>>>>> 0656ef62
   "source": [
    "SupersetEq(B,A).prove([SubsetEq(A,B)]).proof()"
   ]
  },
  {
   "cell_type": "code",
<<<<<<< HEAD
   "execution_count": 57,
   "metadata": {},
   "outputs": [
    {
     "data": {
      "text/html": [
       "<table><tr><th>&nbsp;</th><th>step type</th><th>requirements</th><th>statement</th></tr>\n",
       "<tr><td>0</td><td>specialization</td><td>1, 2</td><td><span style=\"font-size:20px;\"><a class=\"ProveItLink\" href=\"__pv_it/8b19d07b19c936206cea09bd13119b28761d1ace0/expr.ipynb\"><img src=\"__pv_it/8b19d07b19c936206cea09bd13119b28761d1ace0/expr.png\" style=\"display:inline;vertical-align:middle;\" /></a> &#x22A2;&nbsp;<a class=\"ProveItLink\" href=\"__pv_it/c753a6e81b8bd91cb0ba15dbdbf834ddf5a255eb0/expr.ipynb\"><img src=\"__pv_it/c753a6e81b8bd91cb0ba15dbdbf834ddf5a255eb0/expr.png\" style=\"display:inline;vertical-align:middle;\" /></a></span></td></tr>\n",
       "<tr><td>&nbsp;</td><td colspan=4 style=\"text-align:left\"><span style=\"font-size:20px;\"><a class=\"ProveItLink\" href=\"../../../__pv_it/2cbe72a7ad6f655694dd697106680215e8489b600/expr.ipynb\"><img src=\"../../../__pv_it/2cbe72a7ad6f655694dd697106680215e8489b600/expr.png\" style=\"display:inline;vertical-align:middle;\" /></a> : <a class=\"ProveItLink\" href=\"../../../__pv_it/2cbe72a7ad6f655694dd697106680215e8489b600/expr.ipynb\"><img src=\"../../../__pv_it/2cbe72a7ad6f655694dd697106680215e8489b600/expr.png\" style=\"display:inline;vertical-align:middle;\" /></a>, <a class=\"ProveItLink\" href=\"../../../__pv_it/077b2ff79244fb4582cbe22c6e3356fa92a52f2f0/expr.ipynb\"><img src=\"../../../__pv_it/077b2ff79244fb4582cbe22c6e3356fa92a52f2f0/expr.png\" style=\"display:inline;vertical-align:middle;\" /></a> : <a class=\"ProveItLink\" href=\"../../../__pv_it/077b2ff79244fb4582cbe22c6e3356fa92a52f2f0/expr.ipynb\"><img src=\"../../../__pv_it/077b2ff79244fb4582cbe22c6e3356fa92a52f2f0/expr.png\" style=\"display:inline;vertical-align:middle;\" /></a></span></td></tr><tr><td>1</td><td>theorem</td><td></td><td><span style=\"font-size:20px;\"> &#x22A2;&nbsp;<a class=\"ProveItLink\" href=\"__pv_it/a1e154ec8d58b9e0ab3f4e9132b85758f621f2f80/expr.ipynb\"><img src=\"__pv_it/a1e154ec8d58b9e0ab3f4e9132b85758f621f2f80/expr.png\" style=\"display:inline;vertical-align:middle;\" /></a></span></td></tr>\n",
       "<tr><td>&nbsp;</td><td colspan=4 style-\"text-align:left\"><a class=\"ProveItLink\" href=\"_proofs_/reverseSupset.ipynb\">proveit.logic.set_theory.containment.reverseSupset</a></td></tr><tr><td>2</td><td>assumption</td><td></td><td><span style=\"font-size:20px;\"><a class=\"ProveItLink\" href=\"__pv_it/8b19d07b19c936206cea09bd13119b28761d1ace0/expr.ipynb\"><img src=\"__pv_it/8b19d07b19c936206cea09bd13119b28761d1ace0/expr.png\" style=\"display:inline;vertical-align:middle;\" /></a> &#x22A2;&nbsp;<a class=\"ProveItLink\" href=\"__pv_it/9cb407b5b4606be6e2f36a1ab3cf2dbb0093d86e0/expr.ipynb\"><img src=\"__pv_it/9cb407b5b4606be6e2f36a1ab3cf2dbb0093d86e0/expr.png\" style=\"display:inline;vertical-align:middle;\" /></a></span></td></tr>\n",
       "</table>"
      ],
      "text/plain": [
       "\tstep type\trequirements\tstatement\n",
       "0\tspecialization\t1, 2\t{A supset B} |- B subset A\n",
       "\tA : A, B : B\n",
       "1\ttheorem\t\t|- forall_{A, B | A supset B} (B subset A)\n",
       "\tproveit.logic.set_theory.containment.reverseSupset\n",
       "2\tassumption\t\t{A supset B} |- A supset B"
      ]
     },
     "execution_count": 57,
     "metadata": {},
     "output_type": "execute_result"
    }
   ],
=======
   "execution_count": null,
   "metadata": {},
   "outputs": [],
>>>>>>> 0656ef62
   "source": [
    "Subset(B,A).prove([Superset(A,B)]).proof()"
   ]
  },
  {
   "cell_type": "code",
<<<<<<< HEAD
   "execution_count": 58,
   "metadata": {},
   "outputs": [
    {
     "data": {
      "text/html": [
       "<table><tr><th>&nbsp;</th><th>step type</th><th>requirements</th><th>statement</th></tr>\n",
       "<tr><td>0</td><td>specialization</td><td>1, 2</td><td><span style=\"font-size:20px;\"><a class=\"ProveItLink\" href=\"__pv_it/0d278ce4020beac975b6b7f21fa0c7888dba6bc60/expr.ipynb\"><img src=\"__pv_it/0d278ce4020beac975b6b7f21fa0c7888dba6bc60/expr.png\" style=\"display:inline;vertical-align:middle;\" /></a> &#x22A2;&nbsp;<a class=\"ProveItLink\" href=\"__pv_it/acabd10aa2b1ad4927ba727bce5f3efe57ed349e0/expr.ipynb\"><img src=\"__pv_it/acabd10aa2b1ad4927ba727bce5f3efe57ed349e0/expr.png\" style=\"display:inline;vertical-align:middle;\" /></a></span></td></tr>\n",
       "<tr><td>&nbsp;</td><td colspan=4 style=\"text-align:left\"><span style=\"font-size:20px;\"><a class=\"ProveItLink\" href=\"../../../__pv_it/2cbe72a7ad6f655694dd697106680215e8489b600/expr.ipynb\"><img src=\"../../../__pv_it/2cbe72a7ad6f655694dd697106680215e8489b600/expr.png\" style=\"display:inline;vertical-align:middle;\" /></a> : <a class=\"ProveItLink\" href=\"../../../__pv_it/2cbe72a7ad6f655694dd697106680215e8489b600/expr.ipynb\"><img src=\"../../../__pv_it/2cbe72a7ad6f655694dd697106680215e8489b600/expr.png\" style=\"display:inline;vertical-align:middle;\" /></a>, <a class=\"ProveItLink\" href=\"../../../__pv_it/077b2ff79244fb4582cbe22c6e3356fa92a52f2f0/expr.ipynb\"><img src=\"../../../__pv_it/077b2ff79244fb4582cbe22c6e3356fa92a52f2f0/expr.png\" style=\"display:inline;vertical-align:middle;\" /></a> : <a class=\"ProveItLink\" href=\"../../../__pv_it/077b2ff79244fb4582cbe22c6e3356fa92a52f2f0/expr.ipynb\"><img src=\"../../../__pv_it/077b2ff79244fb4582cbe22c6e3356fa92a52f2f0/expr.png\" style=\"display:inline;vertical-align:middle;\" /></a></span></td></tr><tr><td>1</td><td>theorem</td><td></td><td><span style=\"font-size:20px;\"> &#x22A2;&nbsp;<a class=\"ProveItLink\" href=\"__pv_it/f10bde15d7d7dbeb2ab62b63041280a77686d7da0/expr.ipynb\"><img src=\"__pv_it/f10bde15d7d7dbeb2ab62b63041280a77686d7da0/expr.png\" style=\"display:inline;vertical-align:middle;\" /></a></span></td></tr>\n",
       "<tr><td>&nbsp;</td><td colspan=4 style-\"text-align:left\"><a class=\"ProveItLink\" href=\"_proofs_/reverseSupsetEq.ipynb\">proveit.logic.set_theory.containment.reverseSupsetEq</a></td></tr><tr><td>2</td><td>assumption</td><td></td><td><span style=\"font-size:20px;\"><a class=\"ProveItLink\" href=\"__pv_it/0d278ce4020beac975b6b7f21fa0c7888dba6bc60/expr.ipynb\"><img src=\"__pv_it/0d278ce4020beac975b6b7f21fa0c7888dba6bc60/expr.png\" style=\"display:inline;vertical-align:middle;\" /></a> &#x22A2;&nbsp;<a class=\"ProveItLink\" href=\"__pv_it/ef1a840a5f24fcc253d957fcfc8d0af00816fb5c0/expr.ipynb\"><img src=\"__pv_it/ef1a840a5f24fcc253d957fcfc8d0af00816fb5c0/expr.png\" style=\"display:inline;vertical-align:middle;\" /></a></span></td></tr>\n",
       "</table>"
      ],
      "text/plain": [
       "\tstep type\trequirements\tstatement\n",
       "0\tspecialization\t1, 2\t{A supseteq B} |- B subseteq A\n",
       "\tA : A, B : B\n",
       "1\ttheorem\t\t|- forall_{A, B | A supseteq B} (B subseteq A)\n",
       "\tproveit.logic.set_theory.containment.reverseSupsetEq\n",
       "2\tassumption\t\t{A supseteq B} |- A supseteq B"
      ]
     },
     "execution_count": 58,
     "metadata": {},
     "output_type": "execute_result"
    }
   ],
=======
   "execution_count": null,
   "metadata": {},
   "outputs": [],
>>>>>>> 0656ef62
   "source": [
    "SubsetEq(B,A).prove([SupersetEq(A,B)]).proof()"
   ]
  },
  {
   "cell_type": "code",
<<<<<<< HEAD
   "execution_count": 59,
   "metadata": {},
   "outputs": [
    {
     "data": {
      "text/html": [
       "<table><tr><th>&nbsp;</th><th>step type</th><th>requirements</th><th>statement</th></tr>\n",
       "<tr><td>0</td><td>specialization</td><td>1, 2</td><td><span style=\"font-size:20px;\"><a class=\"ProveItLink\" href=\"__pv_it/ce9bd06e29b7899cafb76b438a58474c7c99657c0/expr.ipynb\"><img src=\"__pv_it/ce9bd06e29b7899cafb76b438a58474c7c99657c0/expr.png\" style=\"display:inline;vertical-align:middle;\" /></a> &#x22A2;&nbsp;<a class=\"ProveItLink\" href=\"__pv_it/1ceb86931a3d48f58a372b14119847d9d198629e0/expr.ipynb\"><img src=\"__pv_it/1ceb86931a3d48f58a372b14119847d9d198629e0/expr.png\" style=\"display:inline;vertical-align:middle;\" /></a></span></td></tr>\n",
       "<tr><td>&nbsp;</td><td colspan=4 style=\"text-align:left\"><span style=\"font-size:20px;\"><a class=\"ProveItLink\" href=\"../../../__pv_it/2cbe72a7ad6f655694dd697106680215e8489b600/expr.ipynb\"><img src=\"../../../__pv_it/2cbe72a7ad6f655694dd697106680215e8489b600/expr.png\" style=\"display:inline;vertical-align:middle;\" /></a> : <a class=\"ProveItLink\" href=\"../../../__pv_it/2cbe72a7ad6f655694dd697106680215e8489b600/expr.ipynb\"><img src=\"../../../__pv_it/2cbe72a7ad6f655694dd697106680215e8489b600/expr.png\" style=\"display:inline;vertical-align:middle;\" /></a>, <a class=\"ProveItLink\" href=\"../../../__pv_it/077b2ff79244fb4582cbe22c6e3356fa92a52f2f0/expr.ipynb\"><img src=\"../../../__pv_it/077b2ff79244fb4582cbe22c6e3356fa92a52f2f0/expr.png\" style=\"display:inline;vertical-align:middle;\" /></a> : <a class=\"ProveItLink\" href=\"../../../__pv_it/077b2ff79244fb4582cbe22c6e3356fa92a52f2f0/expr.ipynb\"><img src=\"../../../__pv_it/077b2ff79244fb4582cbe22c6e3356fa92a52f2f0/expr.png\" style=\"display:inline;vertical-align:middle;\" /></a></span></td></tr><tr><td>1</td><td>theorem</td><td></td><td><span style=\"font-size:20px;\"> &#x22A2;&nbsp;<a class=\"ProveItLink\" href=\"__pv_it/78b7406e408fd68af78a9404c6e26456e1ea7e6b0/expr.ipynb\"><img src=\"__pv_it/78b7406e408fd68af78a9404c6e26456e1ea7e6b0/expr.png\" style=\"display:inline;vertical-align:middle;\" /></a></span></td></tr>\n",
       "<tr><td>&nbsp;</td><td colspan=4 style-\"text-align:left\"><a class=\"ProveItLink\" href=\"_proofs_/relaxSubset.ipynb\">proveit.logic.set_theory.containment.relaxSubset</a></td></tr><tr><td>2</td><td>assumption</td><td></td><td><span style=\"font-size:20px;\"><a class=\"ProveItLink\" href=\"__pv_it/ce9bd06e29b7899cafb76b438a58474c7c99657c0/expr.ipynb\"><img src=\"__pv_it/ce9bd06e29b7899cafb76b438a58474c7c99657c0/expr.png\" style=\"display:inline;vertical-align:middle;\" /></a> &#x22A2;&nbsp;<a class=\"ProveItLink\" href=\"__pv_it/8d419b2beb90912d744abce5d70e0355b8cda83e0/expr.ipynb\"><img src=\"__pv_it/8d419b2beb90912d744abce5d70e0355b8cda83e0/expr.png\" style=\"display:inline;vertical-align:middle;\" /></a></span></td></tr>\n",
       "</table>"
      ],
      "text/plain": [
       "\tstep type\trequirements\tstatement\n",
       "0\tspecialization\t1, 2\t{A subset B} |- A subseteq B\n",
       "\tA : A, B : B\n",
       "1\ttheorem\t\t|- forall_{A, B | A subset B} (A subseteq B)\n",
       "\tproveit.logic.set_theory.containment.relaxSubset\n",
       "2\tassumption\t\t{A subset B} |- A subset B"
      ]
     },
     "execution_count": 59,
     "metadata": {},
     "output_type": "execute_result"
    }
   ],
=======
   "execution_count": null,
   "metadata": {},
   "outputs": [],
>>>>>>> 0656ef62
   "source": [
    "SubsetEq(A,B).prove([Subset(A,B)]).proof()"
   ]
  },
  {
   "cell_type": "code",
<<<<<<< HEAD
   "execution_count": 60,
   "metadata": {},
   "outputs": [
    {
     "data": {
      "text/html": [
       "<table><tr><th>&nbsp;</th><th>step type</th><th>requirements</th><th>statement</th></tr>\n",
       "<tr><td>0</td><td>specialization</td><td>1, 2</td><td><span style=\"font-size:20px;\"><a class=\"ProveItLink\" href=\"__pv_it/8b19d07b19c936206cea09bd13119b28761d1ace0/expr.ipynb\"><img src=\"__pv_it/8b19d07b19c936206cea09bd13119b28761d1ace0/expr.png\" style=\"display:inline;vertical-align:middle;\" /></a> &#x22A2;&nbsp;<a class=\"ProveItLink\" href=\"__pv_it/ef1a840a5f24fcc253d957fcfc8d0af00816fb5c0/expr.ipynb\"><img src=\"__pv_it/ef1a840a5f24fcc253d957fcfc8d0af00816fb5c0/expr.png\" style=\"display:inline;vertical-align:middle;\" /></a></span></td></tr>\n",
       "<tr><td>&nbsp;</td><td colspan=4 style=\"text-align:left\"><span style=\"font-size:20px;\"><a class=\"ProveItLink\" href=\"../../../__pv_it/2cbe72a7ad6f655694dd697106680215e8489b600/expr.ipynb\"><img src=\"../../../__pv_it/2cbe72a7ad6f655694dd697106680215e8489b600/expr.png\" style=\"display:inline;vertical-align:middle;\" /></a> : <a class=\"ProveItLink\" href=\"../../../__pv_it/2cbe72a7ad6f655694dd697106680215e8489b600/expr.ipynb\"><img src=\"../../../__pv_it/2cbe72a7ad6f655694dd697106680215e8489b600/expr.png\" style=\"display:inline;vertical-align:middle;\" /></a>, <a class=\"ProveItLink\" href=\"../../../__pv_it/077b2ff79244fb4582cbe22c6e3356fa92a52f2f0/expr.ipynb\"><img src=\"../../../__pv_it/077b2ff79244fb4582cbe22c6e3356fa92a52f2f0/expr.png\" style=\"display:inline;vertical-align:middle;\" /></a> : <a class=\"ProveItLink\" href=\"../../../__pv_it/077b2ff79244fb4582cbe22c6e3356fa92a52f2f0/expr.ipynb\"><img src=\"../../../__pv_it/077b2ff79244fb4582cbe22c6e3356fa92a52f2f0/expr.png\" style=\"display:inline;vertical-align:middle;\" /></a></span></td></tr><tr><td>1</td><td>theorem</td><td></td><td><span style=\"font-size:20px;\"> &#x22A2;&nbsp;<a class=\"ProveItLink\" href=\"__pv_it/7b0a54a454f1c17c32a1a6bd2a13b1e7f73548e20/expr.ipynb\"><img src=\"__pv_it/7b0a54a454f1c17c32a1a6bd2a13b1e7f73548e20/expr.png\" style=\"display:inline;vertical-align:middle;\" /></a></span></td></tr>\n",
       "<tr><td>&nbsp;</td><td colspan=4 style-\"text-align:left\"><a class=\"ProveItLink\" href=\"_proofs_/relaxSupset.ipynb\">proveit.logic.set_theory.containment.relaxSupset</a></td></tr><tr><td>2</td><td>assumption</td><td></td><td><span style=\"font-size:20px;\"><a class=\"ProveItLink\" href=\"__pv_it/8b19d07b19c936206cea09bd13119b28761d1ace0/expr.ipynb\"><img src=\"__pv_it/8b19d07b19c936206cea09bd13119b28761d1ace0/expr.png\" style=\"display:inline;vertical-align:middle;\" /></a> &#x22A2;&nbsp;<a class=\"ProveItLink\" href=\"__pv_it/9cb407b5b4606be6e2f36a1ab3cf2dbb0093d86e0/expr.ipynb\"><img src=\"__pv_it/9cb407b5b4606be6e2f36a1ab3cf2dbb0093d86e0/expr.png\" style=\"display:inline;vertical-align:middle;\" /></a></span></td></tr>\n",
       "</table>"
      ],
      "text/plain": [
       "\tstep type\trequirements\tstatement\n",
       "0\tspecialization\t1, 2\t{A supset B} |- A supseteq B\n",
       "\tA : A, B : B\n",
       "1\ttheorem\t\t|- forall_{A, B | A supset B} (A supseteq B)\n",
       "\tproveit.logic.set_theory.containment.relaxSupset\n",
       "2\tassumption\t\t{A supset B} |- A supset B"
      ]
     },
     "execution_count": 60,
     "metadata": {},
     "output_type": "execute_result"
    }
   ],
=======
   "execution_count": null,
   "metadata": {},
   "outputs": [],
>>>>>>> 0656ef62
   "source": [
    "SupersetEq(A,B).prove([Superset(A,B)]).proof()"
   ]
  },
  {
   "cell_type": "code",
<<<<<<< HEAD
   "execution_count": 61,
   "metadata": {},
   "outputs": [
    {
     "data": {
      "text/html": [
       "<table><tr><th>&nbsp;</th><th>step type</th><th>requirements</th><th>statement</th></tr>\n",
       "<tr><td>0</td><td>specialization</td><td>1, 2</td><td><span style=\"font-size:20px;\"><a class=\"ProveItLink\" href=\"__pv_it/b7c2efbc5481530e4b7638ec51f273d3fda4981a0/expr.ipynb\"><img src=\"__pv_it/b7c2efbc5481530e4b7638ec51f273d3fda4981a0/expr.png\" style=\"display:inline;vertical-align:middle;\" /></a> &#x22A2;&nbsp;<a class=\"ProveItLink\" href=\"__pv_it/1ceb86931a3d48f58a372b14119847d9d198629e0/expr.ipynb\"><img src=\"__pv_it/1ceb86931a3d48f58a372b14119847d9d198629e0/expr.png\" style=\"display:inline;vertical-align:middle;\" /></a></span></td></tr>\n",
       "<tr><td>&nbsp;</td><td colspan=4 style=\"text-align:left\"><span style=\"font-size:20px;\"><a class=\"ProveItLink\" href=\"../../../__pv_it/2cbe72a7ad6f655694dd697106680215e8489b600/expr.ipynb\"><img src=\"../../../__pv_it/2cbe72a7ad6f655694dd697106680215e8489b600/expr.png\" style=\"display:inline;vertical-align:middle;\" /></a> : <a class=\"ProveItLink\" href=\"../../../__pv_it/2cbe72a7ad6f655694dd697106680215e8489b600/expr.ipynb\"><img src=\"../../../__pv_it/2cbe72a7ad6f655694dd697106680215e8489b600/expr.png\" style=\"display:inline;vertical-align:middle;\" /></a>, <a class=\"ProveItLink\" href=\"../../../__pv_it/077b2ff79244fb4582cbe22c6e3356fa92a52f2f0/expr.ipynb\"><img src=\"../../../__pv_it/077b2ff79244fb4582cbe22c6e3356fa92a52f2f0/expr.png\" style=\"display:inline;vertical-align:middle;\" /></a> : <a class=\"ProveItLink\" href=\"../../../__pv_it/077b2ff79244fb4582cbe22c6e3356fa92a52f2f0/expr.ipynb\"><img src=\"../../../__pv_it/077b2ff79244fb4582cbe22c6e3356fa92a52f2f0/expr.png\" style=\"display:inline;vertical-align:middle;\" /></a></span></td></tr><tr><td>1</td><td>theorem</td><td></td><td><span style=\"font-size:20px;\"> &#x22A2;&nbsp;<a class=\"ProveItLink\" href=\"__pv_it/85ce5b750bf48471050989082e43bdf86f11c1240/expr.ipynb\"><img src=\"__pv_it/85ce5b750bf48471050989082e43bdf86f11c1240/expr.png\" style=\"display:inline;vertical-align:middle;\" /></a></span></td></tr>\n",
       "<tr><td>&nbsp;</td><td colspan=4 style-\"text-align:left\"><a class=\"ProveItLink\" href=\"_proofs_/subsetEqViaEquality.ipynb\">proveit.logic.set_theory.containment.subsetEqViaEquality</a></td></tr><tr><td>2</td><td>assumption</td><td></td><td><span style=\"font-size:20px;\"><a class=\"ProveItLink\" href=\"__pv_it/b7c2efbc5481530e4b7638ec51f273d3fda4981a0/expr.ipynb\"><img src=\"__pv_it/b7c2efbc5481530e4b7638ec51f273d3fda4981a0/expr.png\" style=\"display:inline;vertical-align:middle;\" /></a> &#x22A2;&nbsp;<a class=\"ProveItLink\" href=\"__pv_it/4322ba05d77b882739c558d8fe0fa8e2a90b66530/expr.ipynb\"><img src=\"__pv_it/4322ba05d77b882739c558d8fe0fa8e2a90b66530/expr.png\" style=\"display:inline;vertical-align:middle;\" /></a></span></td></tr>\n",
       "</table>"
      ],
      "text/plain": [
       "\tstep type\trequirements\tstatement\n",
       "0\tspecialization\t1, 2\t{A = B} |- A subseteq B\n",
       "\tA : A, B : B\n",
       "1\ttheorem\t\t|- forall_{A, B | A = B} (A subseteq B)\n",
       "\tproveit.logic.set_theory.containment.subsetEqViaEquality\n",
       "2\tassumption\t\t{A = B} |- A = B"
      ]
     },
     "execution_count": 61,
     "metadata": {},
     "output_type": "execute_result"
    }
   ],
=======
   "execution_count": null,
   "metadata": {},
   "outputs": [],
>>>>>>> 0656ef62
   "source": [
    "SubsetEq(A,B).prove([Equals(A, B)]).proof()"
   ]
  },
  {
   "cell_type": "code",
<<<<<<< HEAD
   "execution_count": 62,
   "metadata": {},
   "outputs": [
    {
     "data": {
      "text/html": [
       "<table><tr><th>&nbsp;</th><th>step type</th><th>requirements</th><th>statement</th></tr>\n",
       "<tr><td>0</td><td>specialization</td><td>1, 2</td><td><span style=\"font-size:20px;\"><a class=\"ProveItLink\" href=\"__pv_it/b7c2efbc5481530e4b7638ec51f273d3fda4981a0/expr.ipynb\"><img src=\"__pv_it/b7c2efbc5481530e4b7638ec51f273d3fda4981a0/expr.png\" style=\"display:inline;vertical-align:middle;\" /></a> &#x22A2;&nbsp;<a class=\"ProveItLink\" href=\"__pv_it/ef1a840a5f24fcc253d957fcfc8d0af00816fb5c0/expr.ipynb\"><img src=\"__pv_it/ef1a840a5f24fcc253d957fcfc8d0af00816fb5c0/expr.png\" style=\"display:inline;vertical-align:middle;\" /></a></span></td></tr>\n",
       "<tr><td>&nbsp;</td><td colspan=4 style=\"text-align:left\"><span style=\"font-size:20px;\"><a class=\"ProveItLink\" href=\"../../../__pv_it/2cbe72a7ad6f655694dd697106680215e8489b600/expr.ipynb\"><img src=\"../../../__pv_it/2cbe72a7ad6f655694dd697106680215e8489b600/expr.png\" style=\"display:inline;vertical-align:middle;\" /></a> : <a class=\"ProveItLink\" href=\"../../../__pv_it/077b2ff79244fb4582cbe22c6e3356fa92a52f2f0/expr.ipynb\"><img src=\"../../../__pv_it/077b2ff79244fb4582cbe22c6e3356fa92a52f2f0/expr.png\" style=\"display:inline;vertical-align:middle;\" /></a>, <a class=\"ProveItLink\" href=\"../../../__pv_it/077b2ff79244fb4582cbe22c6e3356fa92a52f2f0/expr.ipynb\"><img src=\"../../../__pv_it/077b2ff79244fb4582cbe22c6e3356fa92a52f2f0/expr.png\" style=\"display:inline;vertical-align:middle;\" /></a> : <a class=\"ProveItLink\" href=\"../../../__pv_it/2cbe72a7ad6f655694dd697106680215e8489b600/expr.ipynb\"><img src=\"../../../__pv_it/2cbe72a7ad6f655694dd697106680215e8489b600/expr.png\" style=\"display:inline;vertical-align:middle;\" /></a></span></td></tr><tr><td>1</td><td>theorem</td><td></td><td><span style=\"font-size:20px;\"> &#x22A2;&nbsp;<a class=\"ProveItLink\" href=\"__pv_it/da8efcc990cf5a8cf65232cae2c4b1bb312c73220/expr.ipynb\"><img src=\"__pv_it/da8efcc990cf5a8cf65232cae2c4b1bb312c73220/expr.png\" style=\"display:inline;vertical-align:middle;\" /></a></span></td></tr>\n",
       "<tr><td>&nbsp;</td><td colspan=4 style-\"text-align:left\"><a class=\"ProveItLink\" href=\"_proofs_/reverseSubsetEq.ipynb\">proveit.logic.set_theory.containment.reverseSubsetEq</a></td></tr><tr><td>2</td><td>specialization</td><td>3, 4</td><td><span style=\"font-size:20px;\"><a class=\"ProveItLink\" href=\"__pv_it/b7c2efbc5481530e4b7638ec51f273d3fda4981a0/expr.ipynb\"><img src=\"__pv_it/b7c2efbc5481530e4b7638ec51f273d3fda4981a0/expr.png\" style=\"display:inline;vertical-align:middle;\" /></a> &#x22A2;&nbsp;<a class=\"ProveItLink\" href=\"__pv_it/acabd10aa2b1ad4927ba727bce5f3efe57ed349e0/expr.ipynb\"><img src=\"__pv_it/acabd10aa2b1ad4927ba727bce5f3efe57ed349e0/expr.png\" style=\"display:inline;vertical-align:middle;\" /></a></span></td></tr>\n",
       "<tr><td>&nbsp;</td><td colspan=4 style=\"text-align:left\"><span style=\"font-size:20px;\"><a class=\"ProveItLink\" href=\"../../../__pv_it/2cbe72a7ad6f655694dd697106680215e8489b600/expr.ipynb\"><img src=\"../../../__pv_it/2cbe72a7ad6f655694dd697106680215e8489b600/expr.png\" style=\"display:inline;vertical-align:middle;\" /></a> : <a class=\"ProveItLink\" href=\"../../../__pv_it/077b2ff79244fb4582cbe22c6e3356fa92a52f2f0/expr.ipynb\"><img src=\"../../../__pv_it/077b2ff79244fb4582cbe22c6e3356fa92a52f2f0/expr.png\" style=\"display:inline;vertical-align:middle;\" /></a>, <a class=\"ProveItLink\" href=\"../../../__pv_it/077b2ff79244fb4582cbe22c6e3356fa92a52f2f0/expr.ipynb\"><img src=\"../../../__pv_it/077b2ff79244fb4582cbe22c6e3356fa92a52f2f0/expr.png\" style=\"display:inline;vertical-align:middle;\" /></a> : <a class=\"ProveItLink\" href=\"../../../__pv_it/2cbe72a7ad6f655694dd697106680215e8489b600/expr.ipynb\"><img src=\"../../../__pv_it/2cbe72a7ad6f655694dd697106680215e8489b600/expr.png\" style=\"display:inline;vertical-align:middle;\" /></a></span></td></tr><tr><td>3</td><td>theorem</td><td></td><td><span style=\"font-size:20px;\"> &#x22A2;&nbsp;<a class=\"ProveItLink\" href=\"__pv_it/85ce5b750bf48471050989082e43bdf86f11c1240/expr.ipynb\"><img src=\"__pv_it/85ce5b750bf48471050989082e43bdf86f11c1240/expr.png\" style=\"display:inline;vertical-align:middle;\" /></a></span></td></tr>\n",
       "<tr><td>&nbsp;</td><td colspan=4 style-\"text-align:left\"><a class=\"ProveItLink\" href=\"_proofs_/subsetEqViaEquality.ipynb\">proveit.logic.set_theory.containment.subsetEqViaEquality</a></td></tr><tr><td>4</td><td>specialization</td><td>5, 6</td><td><span style=\"font-size:20px;\"><a class=\"ProveItLink\" href=\"__pv_it/b7c2efbc5481530e4b7638ec51f273d3fda4981a0/expr.ipynb\"><img src=\"__pv_it/b7c2efbc5481530e4b7638ec51f273d3fda4981a0/expr.png\" style=\"display:inline;vertical-align:middle;\" /></a> &#x22A2;&nbsp;<a class=\"ProveItLink\" href=\"__pv_it/220c9a08164b436183fba853dd3058ed80ac54b80/expr.ipynb\"><img src=\"__pv_it/220c9a08164b436183fba853dd3058ed80ac54b80/expr.png\" style=\"display:inline;vertical-align:middle;\" /></a></span></td></tr>\n",
       "<tr><td>&nbsp;</td><td colspan=4 style=\"text-align:left\"><span style=\"font-size:20px;\"><a class=\"ProveItLink\" href=\"../../../__pv_it/530be409e3083890784cf1d7b28c9e67e90af9360/expr.ipynb\"><img src=\"../../../__pv_it/530be409e3083890784cf1d7b28c9e67e90af9360/expr.png\" style=\"display:inline;vertical-align:middle;\" /></a> : <a class=\"ProveItLink\" href=\"../../../__pv_it/2cbe72a7ad6f655694dd697106680215e8489b600/expr.ipynb\"><img src=\"../../../__pv_it/2cbe72a7ad6f655694dd697106680215e8489b600/expr.png\" style=\"display:inline;vertical-align:middle;\" /></a>, <a class=\"ProveItLink\" href=\"../../../__pv_it/f8b9edf8e16034727f0aad55bb83e392c3db40d40/expr.ipynb\"><img src=\"../../../__pv_it/f8b9edf8e16034727f0aad55bb83e392c3db40d40/expr.png\" style=\"display:inline;vertical-align:middle;\" /></a> : <a class=\"ProveItLink\" href=\"../../../__pv_it/077b2ff79244fb4582cbe22c6e3356fa92a52f2f0/expr.ipynb\"><img src=\"../../../__pv_it/077b2ff79244fb4582cbe22c6e3356fa92a52f2f0/expr.png\" style=\"display:inline;vertical-align:middle;\" /></a></span></td></tr><tr><td>5</td><td>theorem</td><td></td><td><span style=\"font-size:20px;\"> &#x22A2;&nbsp;<a class=\"ProveItLink\" href=\"../../equality/__pv_it/fd70c6305343d60fc073d5325caa2ef867e523a70/expr.ipynb\"><img src=\"../../equality/__pv_it/fd70c6305343d60fc073d5325caa2ef867e523a70/expr.png\" style=\"display:inline;vertical-align:middle;\" /></a></span></td></tr>\n",
       "<tr><td>&nbsp;</td><td colspan=4 style-\"text-align:left\"><a class=\"ProveItLink\" href=\"../../equality/_proofs_/equalsReversal.ipynb\">proveit.logic.equality.equalsReversal</a></td></tr><tr><td>6</td><td>assumption</td><td></td><td><span style=\"font-size:20px;\"><a class=\"ProveItLink\" href=\"__pv_it/b7c2efbc5481530e4b7638ec51f273d3fda4981a0/expr.ipynb\"><img src=\"__pv_it/b7c2efbc5481530e4b7638ec51f273d3fda4981a0/expr.png\" style=\"display:inline;vertical-align:middle;\" /></a> &#x22A2;&nbsp;<a class=\"ProveItLink\" href=\"__pv_it/4322ba05d77b882739c558d8fe0fa8e2a90b66530/expr.ipynb\"><img src=\"__pv_it/4322ba05d77b882739c558d8fe0fa8e2a90b66530/expr.png\" style=\"display:inline;vertical-align:middle;\" /></a></span></td></tr>\n",
       "</table>"
      ],
      "text/plain": [
       "\tstep type\trequirements\tstatement\n",
       "0\tspecialization\t1, 2\t{A = B} |- A supseteq B\n",
       "\tA : B, B : A\n",
       "1\ttheorem\t\t|- forall_{A, B | A subseteq B} (B supseteq A)\n",
       "\tproveit.logic.set_theory.containment.reverseSubsetEq\n",
       "2\tspecialization\t3, 4\t{A = B} |- B subseteq A\n",
       "\tA : B, B : A\n",
       "3\ttheorem\t\t|- forall_{A, B | A = B} (A subseteq B)\n",
       "\tproveit.logic.set_theory.containment.subsetEqViaEquality\n",
       "4\tspecialization\t5, 6\t{A = B} |- B = A\n",
       "\tx : A, y : B\n",
       "5\ttheorem\t\t|- forall_{x, y | x = y} (y = x)\n",
       "\tproveit.logic.equality.equalsReversal\n",
       "6\tassumption\t\t{A = B} |- A = B"
      ]
     },
     "execution_count": 62,
     "metadata": {},
     "output_type": "execute_result"
    }
   ],
=======
   "execution_count": null,
   "metadata": {},
   "outputs": [],
>>>>>>> 0656ef62
   "source": [
    "SupersetEq(A,B).prove([Equals(A,B)]).proof()"
   ]
  },
  {
   "cell_type": "code",
<<<<<<< HEAD
   "execution_count": 63,
   "metadata": {},
   "outputs": [
    {
     "name": "stdout",
     "output_type": "stream",
     "text": [
      "B subset C\n"
     ]
    },
    {
     "data": {
      "text/html": [
       "<table><tr><th>&nbsp;</th><th>step type</th><th>requirements</th><th>statement</th></tr>\n",
       "<tr><td>0</td><td>specialization</td><td>1, 2, 3</td><td><span style=\"font-size:20px;\"><a class=\"ProveItLink\" href=\"__pv_it/303a300e322cdb55eddf10a8bf254a8593740dbe0/expr.ipynb\"><img src=\"__pv_it/303a300e322cdb55eddf10a8bf254a8593740dbe0/expr.png\" style=\"display:inline;vertical-align:middle;\" /></a> &#x22A2;&nbsp;<a class=\"ProveItLink\" href=\"__pv_it/0e0b7f0dd6abf075cea0e87b70882af141fcdd560/expr.ipynb\"><img src=\"__pv_it/0e0b7f0dd6abf075cea0e87b70882af141fcdd560/expr.png\" style=\"display:inline;vertical-align:middle;\" /></a></span></td></tr>\n",
       "<tr><td>&nbsp;</td><td colspan=4 style=\"text-align:left\"><span style=\"font-size:20px;\"><a class=\"ProveItLink\" href=\"../../../__pv_it/2cbe72a7ad6f655694dd697106680215e8489b600/expr.ipynb\"><img src=\"../../../__pv_it/2cbe72a7ad6f655694dd697106680215e8489b600/expr.png\" style=\"display:inline;vertical-align:middle;\" /></a> : <a class=\"ProveItLink\" href=\"../../../__pv_it/2cbe72a7ad6f655694dd697106680215e8489b600/expr.ipynb\"><img src=\"../../../__pv_it/2cbe72a7ad6f655694dd697106680215e8489b600/expr.png\" style=\"display:inline;vertical-align:middle;\" /></a>, <a class=\"ProveItLink\" href=\"../../../__pv_it/077b2ff79244fb4582cbe22c6e3356fa92a52f2f0/expr.ipynb\"><img src=\"../../../__pv_it/077b2ff79244fb4582cbe22c6e3356fa92a52f2f0/expr.png\" style=\"display:inline;vertical-align:middle;\" /></a> : <a class=\"ProveItLink\" href=\"../../../__pv_it/077b2ff79244fb4582cbe22c6e3356fa92a52f2f0/expr.ipynb\"><img src=\"../../../__pv_it/077b2ff79244fb4582cbe22c6e3356fa92a52f2f0/expr.png\" style=\"display:inline;vertical-align:middle;\" /></a>, <a class=\"ProveItLink\" href=\"../../../__pv_it/985a1bdf1540838275dec15f4ad6de261cca93ce0/expr.ipynb\"><img src=\"../../../__pv_it/985a1bdf1540838275dec15f4ad6de261cca93ce0/expr.png\" style=\"display:inline;vertical-align:middle;\" /></a> : <a class=\"ProveItLink\" href=\"../../../__pv_it/985a1bdf1540838275dec15f4ad6de261cca93ce0/expr.ipynb\"><img src=\"../../../__pv_it/985a1bdf1540838275dec15f4ad6de261cca93ce0/expr.png\" style=\"display:inline;vertical-align:middle;\" /></a></span></td></tr><tr><td>1</td><td>theorem</td><td></td><td><span style=\"font-size:20px;\"> &#x22A2;&nbsp;<a class=\"ProveItLink\" href=\"__pv_it/5e44fd2514814720a57964c7cfe577dd790b6d0a0/expr.ipynb\"><img src=\"__pv_it/5e44fd2514814720a57964c7cfe577dd790b6d0a0/expr.png\" style=\"display:inline;vertical-align:middle;\" /></a></span></td></tr>\n",
       "<tr><td>&nbsp;</td><td colspan=4 style-\"text-align:left\"><a class=\"ProveItLink\" href=\"_proofs_/transitivitySubsetSubset.ipynb\">proveit.logic.set_theory.containment.transitivitySubsetSubset</a></td></tr><tr><td>2</td><td>assumption</td><td></td><td><span style=\"font-size:20px;\"><a class=\"ProveItLink\" href=\"__pv_it/ce9bd06e29b7899cafb76b438a58474c7c99657c0/expr.ipynb\"><img src=\"__pv_it/ce9bd06e29b7899cafb76b438a58474c7c99657c0/expr.png\" style=\"display:inline;vertical-align:middle;\" /></a> &#x22A2;&nbsp;<a class=\"ProveItLink\" href=\"__pv_it/8d419b2beb90912d744abce5d70e0355b8cda83e0/expr.ipynb\"><img src=\"__pv_it/8d419b2beb90912d744abce5d70e0355b8cda83e0/expr.png\" style=\"display:inline;vertical-align:middle;\" /></a></span></td></tr>\n",
       "<tr><td>3</td><td>assumption</td><td></td><td><span style=\"font-size:20px;\"><a class=\"ProveItLink\" href=\"__pv_it/d46ae367f7f125d022b2c5ef4eb1809ce7324ac60/expr.ipynb\"><img src=\"__pv_it/d46ae367f7f125d022b2c5ef4eb1809ce7324ac60/expr.png\" style=\"display:inline;vertical-align:middle;\" /></a> &#x22A2;&nbsp;<a class=\"ProveItLink\" href=\"__pv_it/c3543d22c5cbfb5002dc090d8adf061270d83cac0/expr.ipynb\"><img src=\"__pv_it/c3543d22c5cbfb5002dc090d8adf061270d83cac0/expr.png\" style=\"display:inline;vertical-align:middle;\" /></a></span></td></tr>\n",
       "</table>"
      ],
      "text/plain": [
       "\tstep type\trequirements\tstatement\n",
       "0\tspecialization\t1, 2, 3\t{A subset B , B subset C} |- A subset C\n",
       "\tA : A, B : B, C : C\n",
       "1\ttheorem\t\t|- forall_{A, B, C | A subset B , B subset C} (A subset C)\n",
       "\tproveit.logic.set_theory.containment.transitivitySubsetSubset\n",
       "2\tassumption\t\t{A subset B} |- A subset B\n",
       "3\tassumption\t\t{B subset C} |- B subset C"
      ]
     },
     "execution_count": 63,
     "metadata": {},
     "output_type": "execute_result"
    }
   ],
=======
   "execution_count": null,
   "metadata": {},
   "outputs": [],
>>>>>>> 0656ef62
   "source": [
    "Subset(A,B).applyTransitivity(Subset(B,C), assumptions=[Subset(A,B), Subset(B,C)]).proof()"
   ]
  },
  {
   "cell_type": "code",
<<<<<<< HEAD
   "execution_count": 64,
   "metadata": {},
   "outputs": [
    {
     "name": "stdout",
     "output_type": "stream",
     "text": [
      "1\n"
     ]
    },
    {
     "data": {
      "text/html": [
       "<table><tr><th>&nbsp;</th><th>step type</th><th>requirements</th><th>statement</th></tr>\n",
       "<tr><td>0</td><td>specialization</td><td>1, 2, 3</td><td><span style=\"font-size:20px;\"><a class=\"ProveItLink\" href=\"__pv_it/a43de27a77bd767efd3a4f1fad3985d4f6369df60/expr.ipynb\"><img src=\"__pv_it/a43de27a77bd767efd3a4f1fad3985d4f6369df60/expr.png\" style=\"display:inline;vertical-align:middle;\" /></a> &#x22A2;&nbsp;<a class=\"ProveItLink\" href=\"__pv_it/0e0b7f0dd6abf075cea0e87b70882af141fcdd560/expr.ipynb\"><img src=\"__pv_it/0e0b7f0dd6abf075cea0e87b70882af141fcdd560/expr.png\" style=\"display:inline;vertical-align:middle;\" /></a></span></td></tr>\n",
       "<tr><td>&nbsp;</td><td colspan=4 style=\"text-align:left\"><span style=\"font-size:20px;\"><a class=\"ProveItLink\" href=\"../../../__pv_it/2cbe72a7ad6f655694dd697106680215e8489b600/expr.ipynb\"><img src=\"../../../__pv_it/2cbe72a7ad6f655694dd697106680215e8489b600/expr.png\" style=\"display:inline;vertical-align:middle;\" /></a> : <a class=\"ProveItLink\" href=\"../../../__pv_it/2cbe72a7ad6f655694dd697106680215e8489b600/expr.ipynb\"><img src=\"../../../__pv_it/2cbe72a7ad6f655694dd697106680215e8489b600/expr.png\" style=\"display:inline;vertical-align:middle;\" /></a>, <a class=\"ProveItLink\" href=\"../../../__pv_it/077b2ff79244fb4582cbe22c6e3356fa92a52f2f0/expr.ipynb\"><img src=\"../../../__pv_it/077b2ff79244fb4582cbe22c6e3356fa92a52f2f0/expr.png\" style=\"display:inline;vertical-align:middle;\" /></a> : <a class=\"ProveItLink\" href=\"../../../__pv_it/077b2ff79244fb4582cbe22c6e3356fa92a52f2f0/expr.ipynb\"><img src=\"../../../__pv_it/077b2ff79244fb4582cbe22c6e3356fa92a52f2f0/expr.png\" style=\"display:inline;vertical-align:middle;\" /></a>, <a class=\"ProveItLink\" href=\"../../../__pv_it/985a1bdf1540838275dec15f4ad6de261cca93ce0/expr.ipynb\"><img src=\"../../../__pv_it/985a1bdf1540838275dec15f4ad6de261cca93ce0/expr.png\" style=\"display:inline;vertical-align:middle;\" /></a> : <a class=\"ProveItLink\" href=\"../../../__pv_it/985a1bdf1540838275dec15f4ad6de261cca93ce0/expr.ipynb\"><img src=\"../../../__pv_it/985a1bdf1540838275dec15f4ad6de261cca93ce0/expr.png\" style=\"display:inline;vertical-align:middle;\" /></a></span></td></tr><tr><td>1</td><td>theorem</td><td></td><td><span style=\"font-size:20px;\"> &#x22A2;&nbsp;<a class=\"ProveItLink\" href=\"__pv_it/ba18f607d218a359136a2cafefd193c9265625740/expr.ipynb\"><img src=\"__pv_it/ba18f607d218a359136a2cafefd193c9265625740/expr.png\" style=\"display:inline;vertical-align:middle;\" /></a></span></td></tr>\n",
       "<tr><td>&nbsp;</td><td colspan=4 style-\"text-align:left\"><a class=\"ProveItLink\" href=\"_proofs_/transitivitySubsetEqSubset.ipynb\">proveit.logic.set_theory.containment.transitivitySubsetEqSubset</a></td></tr><tr><td>2</td><td>assumption</td><td></td><td><span style=\"font-size:20px;\"><a class=\"ProveItLink\" href=\"__pv_it/7fd77402c1a1573ea1c1ba21b29063a35a61f0280/expr.ipynb\"><img src=\"__pv_it/7fd77402c1a1573ea1c1ba21b29063a35a61f0280/expr.png\" style=\"display:inline;vertical-align:middle;\" /></a> &#x22A2;&nbsp;<a class=\"ProveItLink\" href=\"__pv_it/1ceb86931a3d48f58a372b14119847d9d198629e0/expr.ipynb\"><img src=\"__pv_it/1ceb86931a3d48f58a372b14119847d9d198629e0/expr.png\" style=\"display:inline;vertical-align:middle;\" /></a></span></td></tr>\n",
       "<tr><td>3</td><td>assumption</td><td></td><td><span style=\"font-size:20px;\"><a class=\"ProveItLink\" href=\"__pv_it/d46ae367f7f125d022b2c5ef4eb1809ce7324ac60/expr.ipynb\"><img src=\"__pv_it/d46ae367f7f125d022b2c5ef4eb1809ce7324ac60/expr.png\" style=\"display:inline;vertical-align:middle;\" /></a> &#x22A2;&nbsp;<a class=\"ProveItLink\" href=\"__pv_it/c3543d22c5cbfb5002dc090d8adf061270d83cac0/expr.ipynb\"><img src=\"__pv_it/c3543d22c5cbfb5002dc090d8adf061270d83cac0/expr.png\" style=\"display:inline;vertical-align:middle;\" /></a></span></td></tr>\n",
       "</table>"
      ],
      "text/plain": [
       "\tstep type\trequirements\tstatement\n",
       "0\tspecialization\t1, 2, 3\t{A subseteq B , B subset C} |- A subset C\n",
       "\tA : A, B : B, C : C\n",
       "1\ttheorem\t\t|- forall_{A, B, C | A subseteq B , B subset C} (A subset C)\n",
       "\tproveit.logic.set_theory.containment.transitivitySubsetEqSubset\n",
       "2\tassumption\t\t{A subseteq B} |- A subseteq B\n",
       "3\tassumption\t\t{B subset C} |- B subset C"
      ]
     },
     "execution_count": 64,
     "metadata": {},
     "output_type": "execute_result"
    }
   ],
=======
   "execution_count": null,
   "metadata": {},
   "outputs": [],
>>>>>>> 0656ef62
   "source": [
    "SubsetEq(A,B).applyTransitivity(Subset(B,C), assumptions=[SubsetEq(A,B), Subset(B,C)]).proof()"
   ]
  },
  {
   "cell_type": "code",
<<<<<<< HEAD
   "execution_count": 65,
   "metadata": {},
   "outputs": [
    {
     "name": "stdout",
     "output_type": "stream",
     "text": [
      "B subseteq C\n"
     ]
    },
    {
     "data": {
      "text/html": [
       "<table><tr><th>&nbsp;</th><th>step type</th><th>requirements</th><th>statement</th></tr>\n",
       "<tr><td>0</td><td>specialization</td><td>1, 2, 3</td><td><span style=\"font-size:20px;\"><a class=\"ProveItLink\" href=\"__pv_it/2d449c3af2c93cc6fdd163051a4c6b3ddf5487af0/expr.ipynb\"><img src=\"__pv_it/2d449c3af2c93cc6fdd163051a4c6b3ddf5487af0/expr.png\" style=\"display:inline;vertical-align:middle;\" /></a> &#x22A2;&nbsp;<a class=\"ProveItLink\" href=\"__pv_it/0e0b7f0dd6abf075cea0e87b70882af141fcdd560/expr.ipynb\"><img src=\"__pv_it/0e0b7f0dd6abf075cea0e87b70882af141fcdd560/expr.png\" style=\"display:inline;vertical-align:middle;\" /></a></span></td></tr>\n",
       "<tr><td>&nbsp;</td><td colspan=4 style=\"text-align:left\"><span style=\"font-size:20px;\"><a class=\"ProveItLink\" href=\"../../../__pv_it/2cbe72a7ad6f655694dd697106680215e8489b600/expr.ipynb\"><img src=\"../../../__pv_it/2cbe72a7ad6f655694dd697106680215e8489b600/expr.png\" style=\"display:inline;vertical-align:middle;\" /></a> : <a class=\"ProveItLink\" href=\"../../../__pv_it/2cbe72a7ad6f655694dd697106680215e8489b600/expr.ipynb\"><img src=\"../../../__pv_it/2cbe72a7ad6f655694dd697106680215e8489b600/expr.png\" style=\"display:inline;vertical-align:middle;\" /></a>, <a class=\"ProveItLink\" href=\"../../../__pv_it/077b2ff79244fb4582cbe22c6e3356fa92a52f2f0/expr.ipynb\"><img src=\"../../../__pv_it/077b2ff79244fb4582cbe22c6e3356fa92a52f2f0/expr.png\" style=\"display:inline;vertical-align:middle;\" /></a> : <a class=\"ProveItLink\" href=\"../../../__pv_it/077b2ff79244fb4582cbe22c6e3356fa92a52f2f0/expr.ipynb\"><img src=\"../../../__pv_it/077b2ff79244fb4582cbe22c6e3356fa92a52f2f0/expr.png\" style=\"display:inline;vertical-align:middle;\" /></a>, <a class=\"ProveItLink\" href=\"../../../__pv_it/985a1bdf1540838275dec15f4ad6de261cca93ce0/expr.ipynb\"><img src=\"../../../__pv_it/985a1bdf1540838275dec15f4ad6de261cca93ce0/expr.png\" style=\"display:inline;vertical-align:middle;\" /></a> : <a class=\"ProveItLink\" href=\"../../../__pv_it/985a1bdf1540838275dec15f4ad6de261cca93ce0/expr.ipynb\"><img src=\"../../../__pv_it/985a1bdf1540838275dec15f4ad6de261cca93ce0/expr.png\" style=\"display:inline;vertical-align:middle;\" /></a></span></td></tr><tr><td>1</td><td>theorem</td><td></td><td><span style=\"font-size:20px;\"> &#x22A2;&nbsp;<a class=\"ProveItLink\" href=\"__pv_it/718226a35d34e0166d653a1451553c5e6a61d3ae0/expr.ipynb\"><img src=\"__pv_it/718226a35d34e0166d653a1451553c5e6a61d3ae0/expr.png\" style=\"display:inline;vertical-align:middle;\" /></a></span></td></tr>\n",
       "<tr><td>&nbsp;</td><td colspan=4 style-\"text-align:left\"><a class=\"ProveItLink\" href=\"_proofs_/transitivitySubsetSubsetEq.ipynb\">proveit.logic.set_theory.containment.transitivitySubsetSubsetEq</a></td></tr><tr><td>2</td><td>assumption</td><td></td><td><span style=\"font-size:20px;\"><a class=\"ProveItLink\" href=\"__pv_it/ce9bd06e29b7899cafb76b438a58474c7c99657c0/expr.ipynb\"><img src=\"__pv_it/ce9bd06e29b7899cafb76b438a58474c7c99657c0/expr.png\" style=\"display:inline;vertical-align:middle;\" /></a> &#x22A2;&nbsp;<a class=\"ProveItLink\" href=\"__pv_it/8d419b2beb90912d744abce5d70e0355b8cda83e0/expr.ipynb\"><img src=\"__pv_it/8d419b2beb90912d744abce5d70e0355b8cda83e0/expr.png\" style=\"display:inline;vertical-align:middle;\" /></a></span></td></tr>\n",
       "<tr><td>3</td><td>assumption</td><td></td><td><span style=\"font-size:20px;\"><a class=\"ProveItLink\" href=\"__pv_it/8f55d6e7b1d631d9362136505d7e1330ba5934fa0/expr.ipynb\"><img src=\"__pv_it/8f55d6e7b1d631d9362136505d7e1330ba5934fa0/expr.png\" style=\"display:inline;vertical-align:middle;\" /></a> &#x22A2;&nbsp;<a class=\"ProveItLink\" href=\"__pv_it/b1aa8cfe40f7c21bcb745d5af9eace1cbddc187d0/expr.ipynb\"><img src=\"__pv_it/b1aa8cfe40f7c21bcb745d5af9eace1cbddc187d0/expr.png\" style=\"display:inline;vertical-align:middle;\" /></a></span></td></tr>\n",
       "</table>"
      ],
      "text/plain": [
       "\tstep type\trequirements\tstatement\n",
       "0\tspecialization\t1, 2, 3\t{A subset B , B subseteq C} |- A subset C\n",
       "\tA : A, B : B, C : C\n",
       "1\ttheorem\t\t|- forall_{A, B, C | A subset B , B subseteq C} (A subset C)\n",
       "\tproveit.logic.set_theory.containment.transitivitySubsetSubsetEq\n",
       "2\tassumption\t\t{A subset B} |- A subset B\n",
       "3\tassumption\t\t{B subseteq C} |- B subseteq C"
      ]
     },
     "execution_count": 65,
     "metadata": {},
     "output_type": "execute_result"
    }
   ],
=======
   "execution_count": null,
   "metadata": {},
   "outputs": [],
>>>>>>> 0656ef62
   "source": [
    "Subset(A,B).applyTransitivity(SubsetEq(B,C), assumptions=[Subset(A,B), SubsetEq(B,C)]).proof()"
   ]
  },
  {
   "cell_type": "code",
<<<<<<< HEAD
   "execution_count": 66,
   "metadata": {},
   "outputs": [
    {
     "name": "stdout",
     "output_type": "stream",
     "text": [
      "1\n"
     ]
    },
    {
     "data": {
      "text/html": [
       "<table><tr><th>&nbsp;</th><th>step type</th><th>requirements</th><th>statement</th></tr>\n",
       "<tr><td>0</td><td>specialization</td><td>1, 2, 3</td><td><span style=\"font-size:20px;\"><a class=\"ProveItLink\" href=\"__pv_it/9ce80a8380e758ad26b22dcbd84837c0bfec31510/expr.ipynb\"><img src=\"__pv_it/9ce80a8380e758ad26b22dcbd84837c0bfec31510/expr.png\" style=\"display:inline;vertical-align:middle;\" /></a> &#x22A2;&nbsp;<a class=\"ProveItLink\" href=\"__pv_it/ec7b7bc3b1daef3a5f7622eb259e68e874e5c1e80/expr.ipynb\"><img src=\"__pv_it/ec7b7bc3b1daef3a5f7622eb259e68e874e5c1e80/expr.png\" style=\"display:inline;vertical-align:middle;\" /></a></span></td></tr>\n",
       "<tr><td>&nbsp;</td><td colspan=4 style=\"text-align:left\"><span style=\"font-size:20px;\"><a class=\"ProveItLink\" href=\"../../../__pv_it/2cbe72a7ad6f655694dd697106680215e8489b600/expr.ipynb\"><img src=\"../../../__pv_it/2cbe72a7ad6f655694dd697106680215e8489b600/expr.png\" style=\"display:inline;vertical-align:middle;\" /></a> : <a class=\"ProveItLink\" href=\"../../../__pv_it/2cbe72a7ad6f655694dd697106680215e8489b600/expr.ipynb\"><img src=\"../../../__pv_it/2cbe72a7ad6f655694dd697106680215e8489b600/expr.png\" style=\"display:inline;vertical-align:middle;\" /></a>, <a class=\"ProveItLink\" href=\"../../../__pv_it/077b2ff79244fb4582cbe22c6e3356fa92a52f2f0/expr.ipynb\"><img src=\"../../../__pv_it/077b2ff79244fb4582cbe22c6e3356fa92a52f2f0/expr.png\" style=\"display:inline;vertical-align:middle;\" /></a> : <a class=\"ProveItLink\" href=\"../../../__pv_it/077b2ff79244fb4582cbe22c6e3356fa92a52f2f0/expr.ipynb\"><img src=\"../../../__pv_it/077b2ff79244fb4582cbe22c6e3356fa92a52f2f0/expr.png\" style=\"display:inline;vertical-align:middle;\" /></a>, <a class=\"ProveItLink\" href=\"../../../__pv_it/985a1bdf1540838275dec15f4ad6de261cca93ce0/expr.ipynb\"><img src=\"../../../__pv_it/985a1bdf1540838275dec15f4ad6de261cca93ce0/expr.png\" style=\"display:inline;vertical-align:middle;\" /></a> : <a class=\"ProveItLink\" href=\"../../../__pv_it/985a1bdf1540838275dec15f4ad6de261cca93ce0/expr.ipynb\"><img src=\"../../../__pv_it/985a1bdf1540838275dec15f4ad6de261cca93ce0/expr.png\" style=\"display:inline;vertical-align:middle;\" /></a></span></td></tr><tr><td>1</td><td>theorem</td><td></td><td><span style=\"font-size:20px;\"> &#x22A2;&nbsp;<a class=\"ProveItLink\" href=\"__pv_it/2c62b664f1a586238b989bab35cc1522f33c3a9a0/expr.ipynb\"><img src=\"__pv_it/2c62b664f1a586238b989bab35cc1522f33c3a9a0/expr.png\" style=\"display:inline;vertical-align:middle;\" /></a></span></td></tr>\n",
       "<tr><td>&nbsp;</td><td colspan=4 style-\"text-align:left\"><a class=\"ProveItLink\" href=\"_proofs_/transitivitySubsetEqSubsetEq.ipynb\">proveit.logic.set_theory.containment.transitivitySubsetEqSubsetEq</a></td></tr><tr><td>2</td><td>assumption</td><td></td><td><span style=\"font-size:20px;\"><a class=\"ProveItLink\" href=\"__pv_it/7fd77402c1a1573ea1c1ba21b29063a35a61f0280/expr.ipynb\"><img src=\"__pv_it/7fd77402c1a1573ea1c1ba21b29063a35a61f0280/expr.png\" style=\"display:inline;vertical-align:middle;\" /></a> &#x22A2;&nbsp;<a class=\"ProveItLink\" href=\"__pv_it/1ceb86931a3d48f58a372b14119847d9d198629e0/expr.ipynb\"><img src=\"__pv_it/1ceb86931a3d48f58a372b14119847d9d198629e0/expr.png\" style=\"display:inline;vertical-align:middle;\" /></a></span></td></tr>\n",
       "<tr><td>3</td><td>assumption</td><td></td><td><span style=\"font-size:20px;\"><a class=\"ProveItLink\" href=\"__pv_it/8f55d6e7b1d631d9362136505d7e1330ba5934fa0/expr.ipynb\"><img src=\"__pv_it/8f55d6e7b1d631d9362136505d7e1330ba5934fa0/expr.png\" style=\"display:inline;vertical-align:middle;\" /></a> &#x22A2;&nbsp;<a class=\"ProveItLink\" href=\"__pv_it/b1aa8cfe40f7c21bcb745d5af9eace1cbddc187d0/expr.ipynb\"><img src=\"__pv_it/b1aa8cfe40f7c21bcb745d5af9eace1cbddc187d0/expr.png\" style=\"display:inline;vertical-align:middle;\" /></a></span></td></tr>\n",
       "</table>"
      ],
      "text/plain": [
       "\tstep type\trequirements\tstatement\n",
       "0\tspecialization\t1, 2, 3\t{A subseteq B , B subseteq C} |- A subseteq C\n",
       "\tA : A, B : B, C : C\n",
       "1\ttheorem\t\t|- forall_{A, B, C | A subseteq B , B subseteq C} (A subseteq C)\n",
       "\tproveit.logic.set_theory.containment.transitivitySubsetEqSubsetEq\n",
       "2\tassumption\t\t{A subseteq B} |- A subseteq B\n",
       "3\tassumption\t\t{B subseteq C} |- B subseteq C"
      ]
     },
     "execution_count": 66,
     "metadata": {},
     "output_type": "execute_result"
    }
   ],
=======
   "execution_count": null,
   "metadata": {},
   "outputs": [],
>>>>>>> 0656ef62
   "source": [
    "SubsetEq(A,B).applyTransitivity(SubsetEq(B,C), assumptions=[SubsetEq(A,B), SubsetEq(B,C)]).proof()"
   ]
  },
  {
   "cell_type": "code",
<<<<<<< HEAD
   "execution_count": 67,
   "metadata": {},
   "outputs": [
    {
     "data": {
      "text/html": [
       "<table><tr><th>&nbsp;</th><th>step type</th><th>requirements</th><th>statement</th></tr>\n",
       "<tr><td>0</td><td>specialization</td><td>1, 2, 3</td><td><span style=\"font-size:20px;\"><a class=\"ProveItLink\" href=\"__pv_it/57c458a17bf2290ffff33e77885254ae011b55860/expr.ipynb\"><img src=\"__pv_it/57c458a17bf2290ffff33e77885254ae011b55860/expr.png\" style=\"display:inline;vertical-align:middle;\" /></a> &#x22A2;&nbsp;<a class=\"ProveItLink\" href=\"__pv_it/b00504e61acd4bcbf259c61343a26951d4a0c0c80/expr.ipynb\"><img src=\"__pv_it/b00504e61acd4bcbf259c61343a26951d4a0c0c80/expr.png\" style=\"display:inline;vertical-align:middle;\" /></a></span></td></tr>\n",
       "<tr><td>&nbsp;</td><td colspan=4 style=\"text-align:left\"><span style=\"font-size:20px;\"><a class=\"ProveItLink\" href=\"../../../__pv_it/2cbe72a7ad6f655694dd697106680215e8489b600/expr.ipynb\"><img src=\"../../../__pv_it/2cbe72a7ad6f655694dd697106680215e8489b600/expr.png\" style=\"display:inline;vertical-align:middle;\" /></a> : <a class=\"ProveItLink\" href=\"../../../__pv_it/2cbe72a7ad6f655694dd697106680215e8489b600/expr.ipynb\"><img src=\"../../../__pv_it/2cbe72a7ad6f655694dd697106680215e8489b600/expr.png\" style=\"display:inline;vertical-align:middle;\" /></a>, <a class=\"ProveItLink\" href=\"../../../__pv_it/077b2ff79244fb4582cbe22c6e3356fa92a52f2f0/expr.ipynb\"><img src=\"../../../__pv_it/077b2ff79244fb4582cbe22c6e3356fa92a52f2f0/expr.png\" style=\"display:inline;vertical-align:middle;\" /></a> : <a class=\"ProveItLink\" href=\"../../../__pv_it/077b2ff79244fb4582cbe22c6e3356fa92a52f2f0/expr.ipynb\"><img src=\"../../../__pv_it/077b2ff79244fb4582cbe22c6e3356fa92a52f2f0/expr.png\" style=\"display:inline;vertical-align:middle;\" /></a>, <a class=\"ProveItLink\" href=\"../../../__pv_it/985a1bdf1540838275dec15f4ad6de261cca93ce0/expr.ipynb\"><img src=\"../../../__pv_it/985a1bdf1540838275dec15f4ad6de261cca93ce0/expr.png\" style=\"display:inline;vertical-align:middle;\" /></a> : <a class=\"ProveItLink\" href=\"../../../__pv_it/985a1bdf1540838275dec15f4ad6de261cca93ce0/expr.ipynb\"><img src=\"../../../__pv_it/985a1bdf1540838275dec15f4ad6de261cca93ce0/expr.png\" style=\"display:inline;vertical-align:middle;\" /></a></span></td></tr><tr><td>1</td><td>theorem</td><td></td><td><span style=\"font-size:20px;\"> &#x22A2;&nbsp;<a class=\"ProveItLink\" href=\"__pv_it/7a38046a011e4bc20dcee8fc91521a098d6321660/expr.ipynb\"><img src=\"__pv_it/7a38046a011e4bc20dcee8fc91521a098d6321660/expr.png\" style=\"display:inline;vertical-align:middle;\" /></a></span></td></tr>\n",
       "<tr><td>&nbsp;</td><td colspan=4 style-\"text-align:left\"><a class=\"ProveItLink\" href=\"_proofs_/transitivitySupsetSupset.ipynb\">proveit.logic.set_theory.containment.transitivitySupsetSupset</a></td></tr><tr><td>2</td><td>assumption</td><td></td><td><span style=\"font-size:20px;\"><a class=\"ProveItLink\" href=\"__pv_it/8b19d07b19c936206cea09bd13119b28761d1ace0/expr.ipynb\"><img src=\"__pv_it/8b19d07b19c936206cea09bd13119b28761d1ace0/expr.png\" style=\"display:inline;vertical-align:middle;\" /></a> &#x22A2;&nbsp;<a class=\"ProveItLink\" href=\"__pv_it/9cb407b5b4606be6e2f36a1ab3cf2dbb0093d86e0/expr.ipynb\"><img src=\"__pv_it/9cb407b5b4606be6e2f36a1ab3cf2dbb0093d86e0/expr.png\" style=\"display:inline;vertical-align:middle;\" /></a></span></td></tr>\n",
       "<tr><td>3</td><td>assumption</td><td></td><td><span style=\"font-size:20px;\"><a class=\"ProveItLink\" href=\"__pv_it/8ed5366598f7ba999b09e8ffbc4b12d4c286286f0/expr.ipynb\"><img src=\"__pv_it/8ed5366598f7ba999b09e8ffbc4b12d4c286286f0/expr.png\" style=\"display:inline;vertical-align:middle;\" /></a> &#x22A2;&nbsp;<a class=\"ProveItLink\" href=\"__pv_it/99bbcf78662352c2631f89fe199fc9dffbe184c20/expr.ipynb\"><img src=\"__pv_it/99bbcf78662352c2631f89fe199fc9dffbe184c20/expr.png\" style=\"display:inline;vertical-align:middle;\" /></a></span></td></tr>\n",
       "</table>"
      ],
      "text/plain": [
       "\tstep type\trequirements\tstatement\n",
       "0\tspecialization\t1, 2, 3\t{A supset B , B supset C} |- A supset C\n",
       "\tA : A, B : B, C : C\n",
       "1\ttheorem\t\t|- forall_{A, B, C | A supset B , B supset C} (A supset C)\n",
       "\tproveit.logic.set_theory.containment.transitivitySupsetSupset\n",
       "2\tassumption\t\t{A supset B} |- A supset B\n",
       "3\tassumption\t\t{B supset C} |- B supset C"
      ]
     },
     "execution_count": 67,
     "metadata": {},
     "output_type": "execute_result"
    }
   ],
=======
   "execution_count": null,
   "metadata": {},
   "outputs": [],
>>>>>>> 0656ef62
   "source": [
    "Superset(A,B).applyTransitivity(Superset(B,C), assumptions=[Superset(A,B), Superset(B,C)]).proof()"
   ]
  },
  {
   "cell_type": "code",
<<<<<<< HEAD
   "execution_count": 68,
   "metadata": {},
   "outputs": [
    {
     "name": "stdout",
     "output_type": "stream",
     "text": [
      "1\n"
     ]
    },
    {
     "data": {
      "text/html": [
       "<table><tr><th>&nbsp;</th><th>step type</th><th>requirements</th><th>statement</th></tr>\n",
       "<tr><td>0</td><td>specialization</td><td>1, 2, 3</td><td><span style=\"font-size:20px;\"><a class=\"ProveItLink\" href=\"__pv_it/a43de27a77bd767efd3a4f1fad3985d4f6369df60/expr.ipynb\"><img src=\"__pv_it/a43de27a77bd767efd3a4f1fad3985d4f6369df60/expr.png\" style=\"display:inline;vertical-align:middle;\" /></a> &#x22A2;&nbsp;<a class=\"ProveItLink\" href=\"__pv_it/0e0b7f0dd6abf075cea0e87b70882af141fcdd560/expr.ipynb\"><img src=\"__pv_it/0e0b7f0dd6abf075cea0e87b70882af141fcdd560/expr.png\" style=\"display:inline;vertical-align:middle;\" /></a></span></td></tr>\n",
       "<tr><td>&nbsp;</td><td colspan=4 style=\"text-align:left\"><span style=\"font-size:20px;\"><a class=\"ProveItLink\" href=\"../../../__pv_it/2cbe72a7ad6f655694dd697106680215e8489b600/expr.ipynb\"><img src=\"../../../__pv_it/2cbe72a7ad6f655694dd697106680215e8489b600/expr.png\" style=\"display:inline;vertical-align:middle;\" /></a> : <a class=\"ProveItLink\" href=\"../../../__pv_it/2cbe72a7ad6f655694dd697106680215e8489b600/expr.ipynb\"><img src=\"../../../__pv_it/2cbe72a7ad6f655694dd697106680215e8489b600/expr.png\" style=\"display:inline;vertical-align:middle;\" /></a>, <a class=\"ProveItLink\" href=\"../../../__pv_it/077b2ff79244fb4582cbe22c6e3356fa92a52f2f0/expr.ipynb\"><img src=\"../../../__pv_it/077b2ff79244fb4582cbe22c6e3356fa92a52f2f0/expr.png\" style=\"display:inline;vertical-align:middle;\" /></a> : <a class=\"ProveItLink\" href=\"../../../__pv_it/077b2ff79244fb4582cbe22c6e3356fa92a52f2f0/expr.ipynb\"><img src=\"../../../__pv_it/077b2ff79244fb4582cbe22c6e3356fa92a52f2f0/expr.png\" style=\"display:inline;vertical-align:middle;\" /></a>, <a class=\"ProveItLink\" href=\"../../../__pv_it/985a1bdf1540838275dec15f4ad6de261cca93ce0/expr.ipynb\"><img src=\"../../../__pv_it/985a1bdf1540838275dec15f4ad6de261cca93ce0/expr.png\" style=\"display:inline;vertical-align:middle;\" /></a> : <a class=\"ProveItLink\" href=\"../../../__pv_it/985a1bdf1540838275dec15f4ad6de261cca93ce0/expr.ipynb\"><img src=\"../../../__pv_it/985a1bdf1540838275dec15f4ad6de261cca93ce0/expr.png\" style=\"display:inline;vertical-align:middle;\" /></a></span></td></tr><tr><td>1</td><td>theorem</td><td></td><td><span style=\"font-size:20px;\"> &#x22A2;&nbsp;<a class=\"ProveItLink\" href=\"__pv_it/ba18f607d218a359136a2cafefd193c9265625740/expr.ipynb\"><img src=\"__pv_it/ba18f607d218a359136a2cafefd193c9265625740/expr.png\" style=\"display:inline;vertical-align:middle;\" /></a></span></td></tr>\n",
       "<tr><td>&nbsp;</td><td colspan=4 style-\"text-align:left\"><a class=\"ProveItLink\" href=\"_proofs_/transitivitySubsetEqSubset.ipynb\">proveit.logic.set_theory.containment.transitivitySubsetEqSubset</a></td></tr><tr><td>2</td><td>assumption</td><td></td><td><span style=\"font-size:20px;\"><a class=\"ProveItLink\" href=\"__pv_it/7fd77402c1a1573ea1c1ba21b29063a35a61f0280/expr.ipynb\"><img src=\"__pv_it/7fd77402c1a1573ea1c1ba21b29063a35a61f0280/expr.png\" style=\"display:inline;vertical-align:middle;\" /></a> &#x22A2;&nbsp;<a class=\"ProveItLink\" href=\"__pv_it/1ceb86931a3d48f58a372b14119847d9d198629e0/expr.ipynb\"><img src=\"__pv_it/1ceb86931a3d48f58a372b14119847d9d198629e0/expr.png\" style=\"display:inline;vertical-align:middle;\" /></a></span></td></tr>\n",
       "<tr><td>3</td><td>assumption</td><td></td><td><span style=\"font-size:20px;\"><a class=\"ProveItLink\" href=\"__pv_it/d46ae367f7f125d022b2c5ef4eb1809ce7324ac60/expr.ipynb\"><img src=\"__pv_it/d46ae367f7f125d022b2c5ef4eb1809ce7324ac60/expr.png\" style=\"display:inline;vertical-align:middle;\" /></a> &#x22A2;&nbsp;<a class=\"ProveItLink\" href=\"__pv_it/c3543d22c5cbfb5002dc090d8adf061270d83cac0/expr.ipynb\"><img src=\"__pv_it/c3543d22c5cbfb5002dc090d8adf061270d83cac0/expr.png\" style=\"display:inline;vertical-align:middle;\" /></a></span></td></tr>\n",
       "</table>"
      ],
      "text/plain": [
       "\tstep type\trequirements\tstatement\n",
       "0\tspecialization\t1, 2, 3\t{A subseteq B , B subset C} |- A subset C\n",
       "\tA : A, B : B, C : C\n",
       "1\ttheorem\t\t|- forall_{A, B, C | A subseteq B , B subset C} (A subset C)\n",
       "\tproveit.logic.set_theory.containment.transitivitySubsetEqSubset\n",
       "2\tassumption\t\t{A subseteq B} |- A subseteq B\n",
       "3\tassumption\t\t{B subset C} |- B subset C"
      ]
     },
     "execution_count": 68,
     "metadata": {},
     "output_type": "execute_result"
    }
   ],
=======
   "execution_count": null,
   "metadata": {},
   "outputs": [],
>>>>>>> 0656ef62
   "source": [
    "SubsetEq(A,B).applyTransitivity(Subset(B,C), assumptions=[SubsetEq(A,B), Subset(B,C)]).proof()"
   ]
  },
  {
   "cell_type": "code",
<<<<<<< HEAD
   "execution_count": 69,
   "metadata": {},
   "outputs": [
    {
     "name": "stdout",
     "output_type": "stream",
     "text": [
      "B subseteq C\n"
     ]
    },
    {
     "data": {
      "text/html": [
       "<table><tr><th>&nbsp;</th><th>step type</th><th>requirements</th><th>statement</th></tr>\n",
       "<tr><td>0</td><td>specialization</td><td>1, 2, 3</td><td><span style=\"font-size:20px;\"><a class=\"ProveItLink\" href=\"__pv_it/2d449c3af2c93cc6fdd163051a4c6b3ddf5487af0/expr.ipynb\"><img src=\"__pv_it/2d449c3af2c93cc6fdd163051a4c6b3ddf5487af0/expr.png\" style=\"display:inline;vertical-align:middle;\" /></a> &#x22A2;&nbsp;<a class=\"ProveItLink\" href=\"__pv_it/0e0b7f0dd6abf075cea0e87b70882af141fcdd560/expr.ipynb\"><img src=\"__pv_it/0e0b7f0dd6abf075cea0e87b70882af141fcdd560/expr.png\" style=\"display:inline;vertical-align:middle;\" /></a></span></td></tr>\n",
       "<tr><td>&nbsp;</td><td colspan=4 style=\"text-align:left\"><span style=\"font-size:20px;\"><a class=\"ProveItLink\" href=\"../../../__pv_it/2cbe72a7ad6f655694dd697106680215e8489b600/expr.ipynb\"><img src=\"../../../__pv_it/2cbe72a7ad6f655694dd697106680215e8489b600/expr.png\" style=\"display:inline;vertical-align:middle;\" /></a> : <a class=\"ProveItLink\" href=\"../../../__pv_it/2cbe72a7ad6f655694dd697106680215e8489b600/expr.ipynb\"><img src=\"../../../__pv_it/2cbe72a7ad6f655694dd697106680215e8489b600/expr.png\" style=\"display:inline;vertical-align:middle;\" /></a>, <a class=\"ProveItLink\" href=\"../../../__pv_it/077b2ff79244fb4582cbe22c6e3356fa92a52f2f0/expr.ipynb\"><img src=\"../../../__pv_it/077b2ff79244fb4582cbe22c6e3356fa92a52f2f0/expr.png\" style=\"display:inline;vertical-align:middle;\" /></a> : <a class=\"ProveItLink\" href=\"../../../__pv_it/077b2ff79244fb4582cbe22c6e3356fa92a52f2f0/expr.ipynb\"><img src=\"../../../__pv_it/077b2ff79244fb4582cbe22c6e3356fa92a52f2f0/expr.png\" style=\"display:inline;vertical-align:middle;\" /></a>, <a class=\"ProveItLink\" href=\"../../../__pv_it/985a1bdf1540838275dec15f4ad6de261cca93ce0/expr.ipynb\"><img src=\"../../../__pv_it/985a1bdf1540838275dec15f4ad6de261cca93ce0/expr.png\" style=\"display:inline;vertical-align:middle;\" /></a> : <a class=\"ProveItLink\" href=\"../../../__pv_it/985a1bdf1540838275dec15f4ad6de261cca93ce0/expr.ipynb\"><img src=\"../../../__pv_it/985a1bdf1540838275dec15f4ad6de261cca93ce0/expr.png\" style=\"display:inline;vertical-align:middle;\" /></a></span></td></tr><tr><td>1</td><td>theorem</td><td></td><td><span style=\"font-size:20px;\"> &#x22A2;&nbsp;<a class=\"ProveItLink\" href=\"__pv_it/718226a35d34e0166d653a1451553c5e6a61d3ae0/expr.ipynb\"><img src=\"__pv_it/718226a35d34e0166d653a1451553c5e6a61d3ae0/expr.png\" style=\"display:inline;vertical-align:middle;\" /></a></span></td></tr>\n",
       "<tr><td>&nbsp;</td><td colspan=4 style-\"text-align:left\"><a class=\"ProveItLink\" href=\"_proofs_/transitivitySubsetSubsetEq.ipynb\">proveit.logic.set_theory.containment.transitivitySubsetSubsetEq</a></td></tr><tr><td>2</td><td>assumption</td><td></td><td><span style=\"font-size:20px;\"><a class=\"ProveItLink\" href=\"__pv_it/ce9bd06e29b7899cafb76b438a58474c7c99657c0/expr.ipynb\"><img src=\"__pv_it/ce9bd06e29b7899cafb76b438a58474c7c99657c0/expr.png\" style=\"display:inline;vertical-align:middle;\" /></a> &#x22A2;&nbsp;<a class=\"ProveItLink\" href=\"__pv_it/8d419b2beb90912d744abce5d70e0355b8cda83e0/expr.ipynb\"><img src=\"__pv_it/8d419b2beb90912d744abce5d70e0355b8cda83e0/expr.png\" style=\"display:inline;vertical-align:middle;\" /></a></span></td></tr>\n",
       "<tr><td>3</td><td>assumption</td><td></td><td><span style=\"font-size:20px;\"><a class=\"ProveItLink\" href=\"__pv_it/8f55d6e7b1d631d9362136505d7e1330ba5934fa0/expr.ipynb\"><img src=\"__pv_it/8f55d6e7b1d631d9362136505d7e1330ba5934fa0/expr.png\" style=\"display:inline;vertical-align:middle;\" /></a> &#x22A2;&nbsp;<a class=\"ProveItLink\" href=\"__pv_it/b1aa8cfe40f7c21bcb745d5af9eace1cbddc187d0/expr.ipynb\"><img src=\"__pv_it/b1aa8cfe40f7c21bcb745d5af9eace1cbddc187d0/expr.png\" style=\"display:inline;vertical-align:middle;\" /></a></span></td></tr>\n",
       "</table>"
      ],
      "text/plain": [
       "\tstep type\trequirements\tstatement\n",
       "0\tspecialization\t1, 2, 3\t{A subset B , B subseteq C} |- A subset C\n",
       "\tA : A, B : B, C : C\n",
       "1\ttheorem\t\t|- forall_{A, B, C | A subset B , B subseteq C} (A subset C)\n",
       "\tproveit.logic.set_theory.containment.transitivitySubsetSubsetEq\n",
       "2\tassumption\t\t{A subset B} |- A subset B\n",
       "3\tassumption\t\t{B subseteq C} |- B subseteq C"
      ]
     },
     "execution_count": 69,
     "metadata": {},
     "output_type": "execute_result"
    }
   ],
=======
   "execution_count": null,
   "metadata": {},
   "outputs": [],
>>>>>>> 0656ef62
   "source": [
    "Subset(A,B).applyTransitivity(SubsetEq(B,C), assumptions=[Subset(A,B), SubsetEq(B,C)]).proof()"
   ]
  },
  {
   "cell_type": "code",
<<<<<<< HEAD
   "execution_count": 70,
   "metadata": {},
   "outputs": [
    {
     "name": "stdout",
     "output_type": "stream",
     "text": [
      "1\n"
     ]
    },
    {
     "data": {
      "text/html": [
       "<table><tr><th>&nbsp;</th><th>step type</th><th>requirements</th><th>statement</th></tr>\n",
       "<tr><td>0</td><td>specialization</td><td>1, 2, 3</td><td><span style=\"font-size:20px;\"><a class=\"ProveItLink\" href=\"__pv_it/9ce80a8380e758ad26b22dcbd84837c0bfec31510/expr.ipynb\"><img src=\"__pv_it/9ce80a8380e758ad26b22dcbd84837c0bfec31510/expr.png\" style=\"display:inline;vertical-align:middle;\" /></a> &#x22A2;&nbsp;<a class=\"ProveItLink\" href=\"__pv_it/ec7b7bc3b1daef3a5f7622eb259e68e874e5c1e80/expr.ipynb\"><img src=\"__pv_it/ec7b7bc3b1daef3a5f7622eb259e68e874e5c1e80/expr.png\" style=\"display:inline;vertical-align:middle;\" /></a></span></td></tr>\n",
       "<tr><td>&nbsp;</td><td colspan=4 style=\"text-align:left\"><span style=\"font-size:20px;\"><a class=\"ProveItLink\" href=\"../../../__pv_it/2cbe72a7ad6f655694dd697106680215e8489b600/expr.ipynb\"><img src=\"../../../__pv_it/2cbe72a7ad6f655694dd697106680215e8489b600/expr.png\" style=\"display:inline;vertical-align:middle;\" /></a> : <a class=\"ProveItLink\" href=\"../../../__pv_it/2cbe72a7ad6f655694dd697106680215e8489b600/expr.ipynb\"><img src=\"../../../__pv_it/2cbe72a7ad6f655694dd697106680215e8489b600/expr.png\" style=\"display:inline;vertical-align:middle;\" /></a>, <a class=\"ProveItLink\" href=\"../../../__pv_it/077b2ff79244fb4582cbe22c6e3356fa92a52f2f0/expr.ipynb\"><img src=\"../../../__pv_it/077b2ff79244fb4582cbe22c6e3356fa92a52f2f0/expr.png\" style=\"display:inline;vertical-align:middle;\" /></a> : <a class=\"ProveItLink\" href=\"../../../__pv_it/077b2ff79244fb4582cbe22c6e3356fa92a52f2f0/expr.ipynb\"><img src=\"../../../__pv_it/077b2ff79244fb4582cbe22c6e3356fa92a52f2f0/expr.png\" style=\"display:inline;vertical-align:middle;\" /></a>, <a class=\"ProveItLink\" href=\"../../../__pv_it/985a1bdf1540838275dec15f4ad6de261cca93ce0/expr.ipynb\"><img src=\"../../../__pv_it/985a1bdf1540838275dec15f4ad6de261cca93ce0/expr.png\" style=\"display:inline;vertical-align:middle;\" /></a> : <a class=\"ProveItLink\" href=\"../../../__pv_it/985a1bdf1540838275dec15f4ad6de261cca93ce0/expr.ipynb\"><img src=\"../../../__pv_it/985a1bdf1540838275dec15f4ad6de261cca93ce0/expr.png\" style=\"display:inline;vertical-align:middle;\" /></a></span></td></tr><tr><td>1</td><td>theorem</td><td></td><td><span style=\"font-size:20px;\"> &#x22A2;&nbsp;<a class=\"ProveItLink\" href=\"__pv_it/2c62b664f1a586238b989bab35cc1522f33c3a9a0/expr.ipynb\"><img src=\"__pv_it/2c62b664f1a586238b989bab35cc1522f33c3a9a0/expr.png\" style=\"display:inline;vertical-align:middle;\" /></a></span></td></tr>\n",
       "<tr><td>&nbsp;</td><td colspan=4 style-\"text-align:left\"><a class=\"ProveItLink\" href=\"_proofs_/transitivitySubsetEqSubsetEq.ipynb\">proveit.logic.set_theory.containment.transitivitySubsetEqSubsetEq</a></td></tr><tr><td>2</td><td>assumption</td><td></td><td><span style=\"font-size:20px;\"><a class=\"ProveItLink\" href=\"__pv_it/7fd77402c1a1573ea1c1ba21b29063a35a61f0280/expr.ipynb\"><img src=\"__pv_it/7fd77402c1a1573ea1c1ba21b29063a35a61f0280/expr.png\" style=\"display:inline;vertical-align:middle;\" /></a> &#x22A2;&nbsp;<a class=\"ProveItLink\" href=\"__pv_it/1ceb86931a3d48f58a372b14119847d9d198629e0/expr.ipynb\"><img src=\"__pv_it/1ceb86931a3d48f58a372b14119847d9d198629e0/expr.png\" style=\"display:inline;vertical-align:middle;\" /></a></span></td></tr>\n",
       "<tr><td>3</td><td>assumption</td><td></td><td><span style=\"font-size:20px;\"><a class=\"ProveItLink\" href=\"__pv_it/8f55d6e7b1d631d9362136505d7e1330ba5934fa0/expr.ipynb\"><img src=\"__pv_it/8f55d6e7b1d631d9362136505d7e1330ba5934fa0/expr.png\" style=\"display:inline;vertical-align:middle;\" /></a> &#x22A2;&nbsp;<a class=\"ProveItLink\" href=\"__pv_it/b1aa8cfe40f7c21bcb745d5af9eace1cbddc187d0/expr.ipynb\"><img src=\"__pv_it/b1aa8cfe40f7c21bcb745d5af9eace1cbddc187d0/expr.png\" style=\"display:inline;vertical-align:middle;\" /></a></span></td></tr>\n",
       "</table>"
      ],
      "text/plain": [
       "\tstep type\trequirements\tstatement\n",
       "0\tspecialization\t1, 2, 3\t{A subseteq B , B subseteq C} |- A subseteq C\n",
       "\tA : A, B : B, C : C\n",
       "1\ttheorem\t\t|- forall_{A, B, C | A subseteq B , B subseteq C} (A subseteq C)\n",
       "\tproveit.logic.set_theory.containment.transitivitySubsetEqSubsetEq\n",
       "2\tassumption\t\t{A subseteq B} |- A subseteq B\n",
       "3\tassumption\t\t{B subseteq C} |- B subseteq C"
      ]
     },
     "execution_count": 70,
     "metadata": {},
     "output_type": "execute_result"
    }
   ],
=======
   "execution_count": null,
   "metadata": {},
   "outputs": [],
>>>>>>> 0656ef62
   "source": [
    "SubsetEq(A,B).applyTransitivity(SubsetEq(B,C), assumptions=[SubsetEq(A,B), SubsetEq(B,C)]).proof()"
   ]
  },
  {
   "cell_type": "code",
<<<<<<< HEAD
   "execution_count": 71,
=======
   "execution_count": null,
>>>>>>> 0656ef62
   "metadata": {},
   "outputs": [],
   "source": [
    "%end demonstrations"
   ]
  }
 ],
 "metadata": {
  "kernelspec": {
   "display_name": "Python 3",
   "language": "python",
   "name": "python3"
<<<<<<< HEAD
  },
  "language_info": {
   "codemirror_mode": {
    "name": "ipython",
    "version": 3
   },
   "file_extension": ".py",
   "mimetype": "text/x-python",
   "name": "python",
   "nbconvert_exporter": "python",
   "pygments_lexer": "ipython3",
   "version": "3.7.1"
=======
>>>>>>> 0656ef62
  }
 },
 "nbformat": 4,
 "nbformat_minor": 0
}<|MERGE_RESOLUTION|>--- conflicted
+++ resolved
@@ -1172,7 +1172,6 @@
   },
   {
    "cell_type": "code",
-<<<<<<< HEAD
    "execution_count": 38,
    "metadata": {},
    "outputs": [
@@ -1190,18 +1189,12 @@
      "output_type": "execute_result"
     }
    ],
-=======
-   "execution_count": null,
-   "metadata": {},
-   "outputs": [],
->>>>>>> 0656ef62
    "source": [
     "xInYKT.asImplication(hypothesis=Subset(X, Y))"
    ]
   },
   {
    "cell_type": "code",
-<<<<<<< HEAD
    "execution_count": 39,
    "metadata": {},
    "outputs": [
@@ -1219,11 +1212,6 @@
      "output_type": "execute_result"
     }
    ],
-=======
-   "execution_count": null,
-   "metadata": {},
-   "outputs": [],
->>>>>>> 0656ef62
    "source": [
     "xInYKT.asImplication(hypothesis=InSet(x, X))"
    ]
@@ -1238,7 +1226,6 @@
   },
   {
    "cell_type": "code",
-<<<<<<< HEAD
    "execution_count": 40,
    "metadata": {},
    "outputs": [
@@ -1256,11 +1243,6 @@
      "output_type": "execute_result"
     }
    ],
-=======
-   "execution_count": null,
-   "metadata": {},
-   "outputs": [],
->>>>>>> 0656ef62
    "source": [
     "# define our conclusion\n",
     "CSubsetOfD = SubsetEq(C, D)"
@@ -1268,7 +1250,6 @@
   },
   {
    "cell_type": "code",
-<<<<<<< HEAD
    "execution_count": 41,
    "metadata": {},
    "outputs": [
@@ -1508,11 +1489,6 @@
      "output_type": "execute_result"
     }
    ],
-=======
-   "execution_count": null,
-   "metadata": {},
-   "outputs": [],
->>>>>>> 0656ef62
    "source": [
     "# take a look at the proof:\n",
     "xInAKT.proof()"
@@ -1527,7 +1503,6 @@
   },
   {
    "cell_type": "code",
-<<<<<<< HEAD
    "execution_count": 49,
    "metadata": {},
    "outputs": [
@@ -1586,18 +1561,12 @@
      "output_type": "execute_result"
     }
    ],
-=======
-   "execution_count": null,
-   "metadata": {},
-   "outputs": [],
->>>>>>> 0656ef62
    "source": [
     "SupersetEq(A, B).prove([Forall(x, InSet(x,A), B)]).proof()"
    ]
   },
   {
    "cell_type": "code",
-<<<<<<< HEAD
    "execution_count": 51,
    "metadata": {},
    "outputs": [
@@ -1624,18 +1593,12 @@
      "output_type": "execute_result"
     }
    ],
-=======
-   "execution_count": null,
-   "metadata": {},
-   "outputs": [],
->>>>>>> 0656ef62
    "source": [
     "NotSubsetEq(A, B).unfold([NotSubsetEq(A,B)]).proof()"
    ]
   },
   {
    "cell_type": "code",
-<<<<<<< HEAD
    "execution_count": 52,
    "metadata": {},
    "outputs": [
@@ -1662,18 +1625,12 @@
      "output_type": "execute_result"
     }
    ],
-=======
-   "execution_count": null,
-   "metadata": {},
-   "outputs": [],
->>>>>>> 0656ef62
    "source": [
     "NotSubsetEq(A, B).prove([Not(SubsetEq(A, B))]).proof()"
    ]
   },
   {
    "cell_type": "code",
-<<<<<<< HEAD
    "execution_count": 53,
    "metadata": {},
    "outputs": [
@@ -1700,18 +1657,12 @@
      "output_type": "execute_result"
     }
    ],
-=======
-   "execution_count": null,
-   "metadata": {},
-   "outputs": [],
->>>>>>> 0656ef62
    "source": [
     "NotSupersetEq(A, B).unfold([NotSupersetEq(A, B)]).proof()"
    ]
   },
   {
    "cell_type": "code",
-<<<<<<< HEAD
    "execution_count": 54,
    "metadata": {},
    "outputs": [
@@ -1738,18 +1689,12 @@
      "output_type": "execute_result"
     }
    ],
-=======
-   "execution_count": null,
-   "metadata": {},
-   "outputs": [],
->>>>>>> 0656ef62
    "source": [
     "NotSupersetEq(A, B).prove([Not(SupersetEq(A, B))]).proof()"
    ]
   },
   {
    "cell_type": "code",
-<<<<<<< HEAD
    "execution_count": 55,
    "metadata": {},
    "outputs": [
@@ -1776,18 +1721,12 @@
      "output_type": "execute_result"
     }
    ],
-=======
-   "execution_count": null,
-   "metadata": {},
-   "outputs": [],
->>>>>>> 0656ef62
    "source": [
     "Superset(B,A).prove([Subset(A,B)]).proof()"
    ]
   },
   {
    "cell_type": "code",
-<<<<<<< HEAD
    "execution_count": 56,
    "metadata": {},
    "outputs": [
@@ -1814,18 +1753,12 @@
      "output_type": "execute_result"
     }
    ],
-=======
-   "execution_count": null,
-   "metadata": {},
-   "outputs": [],
->>>>>>> 0656ef62
    "source": [
     "SupersetEq(B,A).prove([SubsetEq(A,B)]).proof()"
    ]
   },
   {
    "cell_type": "code",
-<<<<<<< HEAD
    "execution_count": 57,
    "metadata": {},
    "outputs": [
@@ -1852,18 +1785,12 @@
      "output_type": "execute_result"
     }
    ],
-=======
-   "execution_count": null,
-   "metadata": {},
-   "outputs": [],
->>>>>>> 0656ef62
    "source": [
     "Subset(B,A).prove([Superset(A,B)]).proof()"
    ]
   },
   {
    "cell_type": "code",
-<<<<<<< HEAD
    "execution_count": 58,
    "metadata": {},
    "outputs": [
@@ -1890,18 +1817,12 @@
      "output_type": "execute_result"
     }
    ],
-=======
-   "execution_count": null,
-   "metadata": {},
-   "outputs": [],
->>>>>>> 0656ef62
    "source": [
     "SubsetEq(B,A).prove([SupersetEq(A,B)]).proof()"
    ]
   },
   {
    "cell_type": "code",
-<<<<<<< HEAD
    "execution_count": 59,
    "metadata": {},
    "outputs": [
@@ -1928,18 +1849,12 @@
      "output_type": "execute_result"
     }
    ],
-=======
-   "execution_count": null,
-   "metadata": {},
-   "outputs": [],
->>>>>>> 0656ef62
    "source": [
     "SubsetEq(A,B).prove([Subset(A,B)]).proof()"
    ]
   },
   {
    "cell_type": "code",
-<<<<<<< HEAD
    "execution_count": 60,
    "metadata": {},
    "outputs": [
@@ -1966,18 +1881,12 @@
      "output_type": "execute_result"
     }
    ],
-=======
-   "execution_count": null,
-   "metadata": {},
-   "outputs": [],
->>>>>>> 0656ef62
    "source": [
     "SupersetEq(A,B).prove([Superset(A,B)]).proof()"
    ]
   },
   {
    "cell_type": "code",
-<<<<<<< HEAD
    "execution_count": 61,
    "metadata": {},
    "outputs": [
@@ -2004,18 +1913,12 @@
      "output_type": "execute_result"
     }
    ],
-=======
-   "execution_count": null,
-   "metadata": {},
-   "outputs": [],
->>>>>>> 0656ef62
    "source": [
     "SubsetEq(A,B).prove([Equals(A, B)]).proof()"
    ]
   },
   {
    "cell_type": "code",
-<<<<<<< HEAD
    "execution_count": 62,
    "metadata": {},
    "outputs": [
@@ -2054,18 +1957,12 @@
      "output_type": "execute_result"
     }
    ],
-=======
-   "execution_count": null,
-   "metadata": {},
-   "outputs": [],
->>>>>>> 0656ef62
    "source": [
     "SupersetEq(A,B).prove([Equals(A,B)]).proof()"
    ]
   },
   {
    "cell_type": "code",
-<<<<<<< HEAD
    "execution_count": 63,
    "metadata": {},
    "outputs": [
@@ -2101,18 +1998,12 @@
      "output_type": "execute_result"
     }
    ],
-=======
-   "execution_count": null,
-   "metadata": {},
-   "outputs": [],
->>>>>>> 0656ef62
    "source": [
     "Subset(A,B).applyTransitivity(Subset(B,C), assumptions=[Subset(A,B), Subset(B,C)]).proof()"
    ]
   },
   {
    "cell_type": "code",
-<<<<<<< HEAD
    "execution_count": 64,
    "metadata": {},
    "outputs": [
@@ -2148,18 +2039,12 @@
      "output_type": "execute_result"
     }
    ],
-=======
-   "execution_count": null,
-   "metadata": {},
-   "outputs": [],
->>>>>>> 0656ef62
    "source": [
     "SubsetEq(A,B).applyTransitivity(Subset(B,C), assumptions=[SubsetEq(A,B), Subset(B,C)]).proof()"
    ]
   },
   {
    "cell_type": "code",
-<<<<<<< HEAD
    "execution_count": 65,
    "metadata": {},
    "outputs": [
@@ -2195,18 +2080,12 @@
      "output_type": "execute_result"
     }
    ],
-=======
-   "execution_count": null,
-   "metadata": {},
-   "outputs": [],
->>>>>>> 0656ef62
    "source": [
     "Subset(A,B).applyTransitivity(SubsetEq(B,C), assumptions=[Subset(A,B), SubsetEq(B,C)]).proof()"
    ]
   },
   {
    "cell_type": "code",
-<<<<<<< HEAD
    "execution_count": 66,
    "metadata": {},
    "outputs": [
@@ -2242,18 +2121,12 @@
      "output_type": "execute_result"
     }
    ],
-=======
-   "execution_count": null,
-   "metadata": {},
-   "outputs": [],
->>>>>>> 0656ef62
    "source": [
     "SubsetEq(A,B).applyTransitivity(SubsetEq(B,C), assumptions=[SubsetEq(A,B), SubsetEq(B,C)]).proof()"
    ]
   },
   {
    "cell_type": "code",
-<<<<<<< HEAD
    "execution_count": 67,
    "metadata": {},
    "outputs": [
@@ -2282,18 +2155,12 @@
      "output_type": "execute_result"
     }
    ],
-=======
-   "execution_count": null,
-   "metadata": {},
-   "outputs": [],
->>>>>>> 0656ef62
    "source": [
     "Superset(A,B).applyTransitivity(Superset(B,C), assumptions=[Superset(A,B), Superset(B,C)]).proof()"
    ]
   },
   {
    "cell_type": "code",
-<<<<<<< HEAD
    "execution_count": 68,
    "metadata": {},
    "outputs": [
@@ -2329,18 +2196,12 @@
      "output_type": "execute_result"
     }
    ],
-=======
-   "execution_count": null,
-   "metadata": {},
-   "outputs": [],
->>>>>>> 0656ef62
    "source": [
     "SubsetEq(A,B).applyTransitivity(Subset(B,C), assumptions=[SubsetEq(A,B), Subset(B,C)]).proof()"
    ]
   },
   {
    "cell_type": "code",
-<<<<<<< HEAD
    "execution_count": 69,
    "metadata": {},
    "outputs": [
@@ -2376,18 +2237,12 @@
      "output_type": "execute_result"
     }
    ],
-=======
-   "execution_count": null,
-   "metadata": {},
-   "outputs": [],
->>>>>>> 0656ef62
    "source": [
     "Subset(A,B).applyTransitivity(SubsetEq(B,C), assumptions=[Subset(A,B), SubsetEq(B,C)]).proof()"
    ]
   },
   {
    "cell_type": "code",
-<<<<<<< HEAD
    "execution_count": 70,
    "metadata": {},
    "outputs": [
@@ -2423,22 +2278,13 @@
      "output_type": "execute_result"
     }
    ],
-=======
-   "execution_count": null,
-   "metadata": {},
-   "outputs": [],
->>>>>>> 0656ef62
    "source": [
     "SubsetEq(A,B).applyTransitivity(SubsetEq(B,C), assumptions=[SubsetEq(A,B), SubsetEq(B,C)]).proof()"
    ]
   },
   {
    "cell_type": "code",
-<<<<<<< HEAD
    "execution_count": 71,
-=======
-   "execution_count": null,
->>>>>>> 0656ef62
    "metadata": {},
    "outputs": [],
    "source": [
@@ -2451,7 +2297,6 @@
    "display_name": "Python 3",
    "language": "python",
    "name": "python3"
-<<<<<<< HEAD
   },
   "language_info": {
    "codemirror_mode": {
@@ -2464,8 +2309,6 @@
    "nbconvert_exporter": "python",
    "pygments_lexer": "ipython3",
    "version": "3.7.1"
-=======
->>>>>>> 0656ef62
   }
  },
  "nbformat": 4,
