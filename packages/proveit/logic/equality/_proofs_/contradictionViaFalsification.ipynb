--- conflicted
+++ resolved
@@ -31,8 +31,6 @@
    "cell_type": "code",
    "execution_count": null,
    "metadata": {},
-<<<<<<< HEAD
-=======
    "outputs": [],
    "source": [
     "%qed"
@@ -42,7 +40,6 @@
    "cell_type": "code",
    "execution_count": null,
    "metadata": {},
->>>>>>> e6a7e2a4
    "outputs": [],
    "source": []
   }
