--- conflicted
+++ resolved
@@ -15,16 +15,9 @@
    "outputs": [],
    "source": [
     "import proveit\n",
-<<<<<<< HEAD
-    "from proveit._common_ import x, y, A\n",
-    "from proveit.logic import Equals\n",
-    "from proveit.logic.boolean.negation._theorems_ import closure\n",
-    "from proveit.logic.equality._axioms_ import equalityInBool, notEqualsDef\n",
-=======
     "from proveit.logic import Equals, NotEquals, Not, inBool\n",
     "from proveit.logic.equality._axioms_ import notEqualsDef\n",
     "from proveit._common_ import x, y\n",
->>>>>>> 6537a4a4
     "context = proveit.Context('..') # the theorem's context is in the parent directory"
    ]
   },
@@ -61,11 +54,7 @@
    "metadata": {},
    "outputs": [],
    "source": [
-<<<<<<< HEAD
-    "equalityInBool"
-=======
     "negEqualsInBool = inBool(Not(Equals(x, y))).prove()"
->>>>>>> 6537a4a4
    ]
   },
   {
@@ -74,38 +63,7 @@
    "metadata": {},
    "outputs": [],
    "source": [
-<<<<<<< HEAD
-    "equalityInBoolSpec = equalityInBool.specialize()"
-   ]
-  },
-  {
-   "cell_type": "code",
-   "execution_count": null,
-   "metadata": {},
-   "outputs": [],
-   "source": [
-    "closure"
-   ]
-  },
-  {
-   "cell_type": "code",
-   "execution_count": null,
-   "metadata": {},
-   "outputs": [],
-   "source": [
-    "closureSpec = closure.specialize({A:Equals(x, y)})"
-   ]
-  },
-  {
-   "cell_type": "code",
-   "execution_count": null,
-   "metadata": {},
-   "outputs": [],
-   "source": [
-    "notEqualsDefSpec.subLeftSideInto(closureSpec)"
-=======
     "notEqualsDefSpec.subLeftSideInto(negEqualsInBool)"
->>>>>>> 6537a4a4
    ]
   },
   {
