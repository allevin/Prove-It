--- conflicted
+++ resolved
@@ -28,8 +28,6 @@
    "execution_count": null,
    "metadata": {},
    "outputs": [],
-<<<<<<< HEAD
-=======
    "source": [
     "iterA1l = varIter(AA, one, l)"
    ]
@@ -39,7 +37,6 @@
    "execution_count": null,
    "metadata": {},
    "outputs": [],
->>>>>>> e6a7e2a4
    "source": [
     "iterA1m = varIter(AA, one, m)"
    ]
@@ -47,8 +44,6 @@
   {
    "cell_type": "code",
    "execution_count": null,
-<<<<<<< HEAD
-=======
    "metadata": {},
    "outputs": [],
    "source": [
@@ -58,7 +53,6 @@
   {
    "cell_type": "code",
    "execution_count": null,
->>>>>>> e6a7e2a4
    "metadata": {},
    "outputs": [],
    "source": [
