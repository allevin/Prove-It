--- conflicted
+++ resolved
@@ -287,8 +287,6 @@
    "execution_count": null,
    "metadata": {},
    "outputs": [],
-<<<<<<< HEAD
-=======
    "source": [
     "inBoolDef = Forall(A, Equals(inBool(A), Or(Equals(A, TRUE), Equals(A, FALSE))))"
    ]
@@ -298,7 +296,6 @@
    "execution_count": null,
    "metadata": {},
    "outputs": [],
->>>>>>> e6a7e2a4
    "source": [
     "unfoldInBool = Forall(A, Or(A, Not(A)), domain=Booleans)"
    ]
@@ -333,8 +330,6 @@
    "execution_count": null,
    "metadata": {},
    "outputs": [],
-<<<<<<< HEAD
-=======
    "source": [
     "inBoolInBool = Forall(A, inBool(inBool(A)))"
    ]
@@ -344,7 +339,6 @@
    "execution_count": null,
    "metadata": {},
    "outputs": [],
->>>>>>> e6a7e2a4
    "source": [
     "%end theorems"
    ]
