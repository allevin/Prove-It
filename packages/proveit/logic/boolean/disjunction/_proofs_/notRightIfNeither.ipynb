{
 "cells": [
  {
   "cell_type": "markdown",
   "metadata": {
    "collapsed": true
   },
   "source": [
    "Proof of <a class=\"ProveItLink\" href=\"../../../../_context_.ipynb\">proveit</a>.<a class=\"ProveItLink\" href=\"../../../_context_.ipynb\">logic</a>.<a class=\"ProveItLink\" href=\"../../_context_.ipynb\">boolean</a>.<a class=\"ProveItLink\" href=\"../_context_.ipynb\">disjunction</a>.<a href=\"../_theorems_.ipynb#notRightIfNeither\" class=\"ProveItLink\">notRightIfNeither</a> theorem\n",
    "========"
   ]
  },
  {
   "cell_type": "code",
   "execution_count": 1,
   "metadata": {
    "scrolled": true
   },
   "outputs": [],
   "source": [
    "import proveit\n",
    "from proveit import defaults\n",
    "from proveit._common_ import A, B\n",
    "from proveit.logic import inBool, Not, Or\n",
    "from proveit.logic.boolean.disjunction._theorems_ import notLeftIfNeither\n",
    "context = proveit.Context('..') # the theorem's context is in the parent directory"
   ]
  },
  {
   "cell_type": "code",
   "execution_count": 2,
   "metadata": {},
   "outputs": [],
   "source": [
    "import proveit.logic"
   ]
  },
  {
   "cell_type": "code",
   "execution_count": 3,
   "metadata": {},
   "outputs": [
    {
     "name": "stdout",
     "output_type": "stream",
     "text": [
      "Beginning proof of notRightIfNeither\n",
<<<<<<< HEAD
      "Recorded 'presuming' information\n",
=======
      "Recorded 'presuming' information\n"
     ]
    },
    {
     "name": "stdout",
     "output_type": "stream",
     "text": [
>>>>>>> 2f7c9a0d
      "Presuming proveit.logic.boolean.inBoolIfTrue, proveit.logic.boolean.negation.operandInBool theorems (applied transitively).\n",
      "Presuming previous theorems (applied transitively).\n"
     ]
    },
    {
     "data": {
      "text/html": [
       "<strong id=\"notRightIfNeither\">notRightIfNeither:</strong> <a class=\"ProveItLink\" href=\"../__pv_it/1148040b6237446208291983939c6c85ccc87db20/expr.ipynb\"><img src=\"../__pv_it/1148040b6237446208291983939c6c85ccc87db20/expr.png\" style=\"display:inline;vertical-align:middle;\" /></a><br>(see <a class=\"ProveItLink\" href=\"../__pv_it/1148040b6237446208291983939c6c85ccc87db20/dependencies.ipynb\">dependencies</a>)<br>"
      ],
      "text/plain": [
       "notRightIfNeither: forall_{A, B | [not](A or B)} [not](B)"
      ]
     },
     "execution_count": 3,
     "metadata": {},
     "output_type": "execute_result"
    }
   ],
   "source": [
    "%proving notRightIfNeither presuming [proveit.logic.boolean.inBoolIfTrue, proveit.logic.boolean.negation.operandInBool]"
   ]
  },
  {
   "cell_type": "code",
   "execution_count": 4,
   "metadata": {},
   "outputs": [],
   "source": [
    "# If we do not disable \"notLeftIfNeither\" then a sub-optimal derivation may be generated through the automration.\n",
    "# (a locally optimal choice in minimizing proof steps is not always globally optimal)\n",
    "notLeftIfNeither.proof().disable()"
   ]
  },
  {
   "cell_type": "code",
   "execution_count": 5,
   "metadata": {},
   "outputs": [
    {
     "data": {
      "text/html": [
       "<strong id=\"defaults.assumptions\">defaults.assumptions:</strong> <a class=\"ProveItLink\" href=\"../__pv_it/9e5faaea18c8d83e0190c9b6b84ca6c8836d525c0/expr.ipynb\"><img src=\"../__pv_it/9e5faaea18c8d83e0190c9b6b84ca6c8836d525c0/expr.png\" style=\"display:inline;vertical-align:middle;\" /></a><br>"
      ],
      "text/plain": [
       "defaults.assumptions: ([not](A or B))"
      ]
     },
     "execution_count": 5,
     "metadata": {},
     "output_type": "execute_result"
    }
   ],
   "source": [
    "defaults.assumptions = notRightIfNeither.allConditions()"
   ]
  },
  {
   "cell_type": "code",
   "execution_count": 6,
   "metadata": {},
   "outputs": [
    {
     "data": {
      "text/html": [
       "<strong id=\"AorB_given_B\">AorB_given_B:</strong> <span style=\"font-size:20px;\"><a class=\"ProveItLink\" href=\"../__pv_it/45f5067951256f2d186f3f307be450ca9f7bceba0/expr.ipynb\"><img src=\"../__pv_it/45f5067951256f2d186f3f307be450ca9f7bceba0/expr.png\" style=\"display:inline;vertical-align:middle;\" /></a> &#x22A2;&nbsp;<a class=\"ProveItLink\" href=\"../__pv_it/6b085089c20090840d052459f8893dc577d9cac10/expr.ipynb\"><img src=\"../__pv_it/6b085089c20090840d052459f8893dc577d9cac10/expr.png\" style=\"display:inline;vertical-align:middle;\" /></a></span><br>"
      ],
      "text/plain": [
       "AorB_given_B: {[not](A or B) , B} |= A or B"
      ]
     },
     "execution_count": 6,
     "metadata": {},
     "output_type": "execute_result"
    }
   ],
   "source": [
    "AorB_given_B = Or(A, B).concludeViaExample(B, defaults.assumptions + (B,))"
   ]
  },
  {
   "cell_type": "code",
   "execution_count": 7,
   "metadata": {},
   "outputs": [
    {
     "data": {
      "text/html": [
       "<strong id=\"B_impl_AorB\">B_impl_AorB:</strong> <span style=\"font-size:20px;\"><a class=\"ProveItLink\" href=\"../__pv_it/54a6219934e421fe7ecd877fc0b7fe35c400aefa0/expr.ipynb\"><img src=\"../__pv_it/54a6219934e421fe7ecd877fc0b7fe35c400aefa0/expr.png\" style=\"display:inline;vertical-align:middle;\" /></a> &#x22A2;&nbsp;<a class=\"ProveItLink\" href=\"../__pv_it/feaddaec3fc5ed5b44357c54c16ff0d8ab0eb9860/expr.ipynb\"><img src=\"../__pv_it/feaddaec3fc5ed5b44357c54c16ff0d8ab0eb9860/expr.png\" style=\"display:inline;vertical-align:middle;\" /></a></span><br>"
      ],
      "text/plain": [
       "B_impl_AorB: {[not](A or B)} |= B => (A or B)"
      ]
     },
     "execution_count": 7,
     "metadata": {},
     "output_type": "execute_result"
    }
   ],
   "source": [
    "B_impl_AorB = AorB_given_B.asImplication(B)"
   ]
  },
  {
   "cell_type": "code",
   "execution_count": 8,
   "metadata": {},
   "outputs": [
    {
     "data": {
      "text/html": [
       "<span style=\"font-size:20px;\"><a class=\"ProveItLink\" href=\"../__pv_it/54a6219934e421fe7ecd877fc0b7fe35c400aefa0/expr.ipynb\"><img src=\"../__pv_it/54a6219934e421fe7ecd877fc0b7fe35c400aefa0/expr.png\" style=\"display:inline;vertical-align:middle;\" /></a> &#x22A2;&nbsp;<a class=\"ProveItLink\" href=\"../__pv_it/1da4e2fe7c44632f084fa27ea32e26dc689384c20/expr.ipynb\"><img src=\"../__pv_it/1da4e2fe7c44632f084fa27ea32e26dc689384c20/expr.png\" style=\"display:inline;vertical-align:middle;\" /></a></span>"
      ],
      "text/plain": [
       "{[not](A or B)} |= [not](B)"
      ]
     },
     "execution_count": 8,
     "metadata": {},
     "output_type": "execute_result"
    }
   ],
   "source": [
    "B_impl_AorB.denyAntecedent()"
   ]
  },
  {
   "cell_type": "code",
   "execution_count": 9,
   "metadata": {},
   "outputs": [
    {
     "data": {
      "text/html": [
       "<table><tr><th>&nbsp;</th><th>step type</th><th>requirements</th><th>statement</th></tr>\n",
       "<tr><td>0</td><td>generalizaton</td><td>1</td><td><span style=\"font-size:20px;\"> &#x22A2;&nbsp;<a class=\"ProveItLink\" href=\"../__pv_it/1148040b6237446208291983939c6c85ccc87db20/expr.ipynb\"><img src=\"../__pv_it/1148040b6237446208291983939c6c85ccc87db20/expr.png\" style=\"display:inline;vertical-align:middle;\" /></a></span></td></tr>\n",
       "<tr><td>1</td><td>specialization</td><td>2, 7, 3, 15</td><td><span style=\"font-size:20px;\"><a class=\"ProveItLink\" href=\"../__pv_it/54a6219934e421fe7ecd877fc0b7fe35c400aefa0/expr.ipynb\"><img src=\"../__pv_it/54a6219934e421fe7ecd877fc0b7fe35c400aefa0/expr.png\" style=\"display:inline;vertical-align:middle;\" /></a> &#x22A2;&nbsp;<a class=\"ProveItLink\" href=\"../__pv_it/1da4e2fe7c44632f084fa27ea32e26dc689384c20/expr.ipynb\"><img src=\"../__pv_it/1da4e2fe7c44632f084fa27ea32e26dc689384c20/expr.png\" style=\"display:inline;vertical-align:middle;\" /></a></span></td></tr>\n",
       "<tr><td>&nbsp;</td><td colspan=4 style=\"text-align:left\"><span style=\"font-size:20px;\"><a class=\"ProveItLink\" href=\"../../../../__pv_it/2cbe72a7ad6f655694dd697106680215e8489b600/expr.ipynb\"><img src=\"../../../../__pv_it/2cbe72a7ad6f655694dd697106680215e8489b600/expr.png\" style=\"display:inline;vertical-align:middle;\" /></a> : <a class=\"ProveItLink\" href=\"../../../../__pv_it/077b2ff79244fb4582cbe22c6e3356fa92a52f2f0/expr.ipynb\"><img src=\"../../../../__pv_it/077b2ff79244fb4582cbe22c6e3356fa92a52f2f0/expr.png\" style=\"display:inline;vertical-align:middle;\" /></a>, <a class=\"ProveItLink\" href=\"../../../../__pv_it/077b2ff79244fb4582cbe22c6e3356fa92a52f2f0/expr.ipynb\"><img src=\"../../../../__pv_it/077b2ff79244fb4582cbe22c6e3356fa92a52f2f0/expr.png\" style=\"display:inline;vertical-align:middle;\" /></a> : <a class=\"ProveItLink\" href=\"../__pv_it/6b085089c20090840d052459f8893dc577d9cac10/expr.ipynb\"><img src=\"../__pv_it/6b085089c20090840d052459f8893dc577d9cac10/expr.png\" style=\"display:inline;vertical-align:middle;\" /></a></span></td></tr><tr><td>2</td><td>theorem</td><td></td><td><span style=\"font-size:20px;\"> &#x22A2;&nbsp;<a class=\"ProveItLink\" href=\"../../implication/__pv_it/0bfcad29da7899da09ab88ef654978b9e8aad6ca0/expr.ipynb\"><img src=\"../../implication/__pv_it/0bfcad29da7899da09ab88ef654978b9e8aad6ca0/expr.png\" style=\"display:inline;vertical-align:middle;\" /></a></span></td></tr>\n",
       "<tr><td>&nbsp;</td><td colspan=4 style-\"text-align:left\"><a class=\"ProveItLink\" href=\"../../implication/_proofs_/modusTollensDenial.ipynb\">proveit.logic.boolean.implication.modusTollensDenial</a></td></tr><tr><td>3</td><td>hypothetical reasoning</td><td>4</td><td><span style=\"font-size:20px;\"><a class=\"ProveItLink\" href=\"../__pv_it/54a6219934e421fe7ecd877fc0b7fe35c400aefa0/expr.ipynb\"><img src=\"../__pv_it/54a6219934e421fe7ecd877fc0b7fe35c400aefa0/expr.png\" style=\"display:inline;vertical-align:middle;\" /></a> &#x22A2;&nbsp;<a class=\"ProveItLink\" href=\"../__pv_it/feaddaec3fc5ed5b44357c54c16ff0d8ab0eb9860/expr.ipynb\"><img src=\"../__pv_it/feaddaec3fc5ed5b44357c54c16ff0d8ab0eb9860/expr.png\" style=\"display:inline;vertical-align:middle;\" /></a></span></td></tr>\n",
       "<tr><td>4</td><td>specialization</td><td>5, 6, 7, 8</td><td><span style=\"font-size:20px;\"><a class=\"ProveItLink\" href=\"../__pv_it/45f5067951256f2d186f3f307be450ca9f7bceba0/expr.ipynb\"><img src=\"../__pv_it/45f5067951256f2d186f3f307be450ca9f7bceba0/expr.png\" style=\"display:inline;vertical-align:middle;\" /></a> &#x22A2;&nbsp;<a class=\"ProveItLink\" href=\"../__pv_it/6b085089c20090840d052459f8893dc577d9cac10/expr.ipynb\"><img src=\"../__pv_it/6b085089c20090840d052459f8893dc577d9cac10/expr.png\" style=\"display:inline;vertical-align:middle;\" /></a></span></td></tr>\n",
       "<tr><td>&nbsp;</td><td colspan=4 style=\"text-align:left\"><span style=\"font-size:20px;\"><a class=\"ProveItLink\" href=\"../../../../__pv_it/2cbe72a7ad6f655694dd697106680215e8489b600/expr.ipynb\"><img src=\"../../../../__pv_it/2cbe72a7ad6f655694dd697106680215e8489b600/expr.png\" style=\"display:inline;vertical-align:middle;\" /></a> : <a class=\"ProveItLink\" href=\"../../../../__pv_it/2cbe72a7ad6f655694dd697106680215e8489b600/expr.ipynb\"><img src=\"../../../../__pv_it/2cbe72a7ad6f655694dd697106680215e8489b600/expr.png\" style=\"display:inline;vertical-align:middle;\" /></a>, <a class=\"ProveItLink\" href=\"../../../../__pv_it/077b2ff79244fb4582cbe22c6e3356fa92a52f2f0/expr.ipynb\"><img src=\"../../../../__pv_it/077b2ff79244fb4582cbe22c6e3356fa92a52f2f0/expr.png\" style=\"display:inline;vertical-align:middle;\" /></a> : <a class=\"ProveItLink\" href=\"../../../../__pv_it/077b2ff79244fb4582cbe22c6e3356fa92a52f2f0/expr.ipynb\"><img src=\"../../../../__pv_it/077b2ff79244fb4582cbe22c6e3356fa92a52f2f0/expr.png\" style=\"display:inline;vertical-align:middle;\" /></a></span></td></tr><tr><td>5</td><td>theorem</td><td></td><td><span style=\"font-size:20px;\"> &#x22A2;&nbsp;<a class=\"ProveItLink\" href=\"../__pv_it/244c12503c36805689e898ad6458e87c518cd09d0/expr.ipynb\"><img src=\"../__pv_it/244c12503c36805689e898ad6458e87c518cd09d0/expr.png\" style=\"display:inline;vertical-align:middle;\" /></a></span></td></tr>\n",
       "<tr><td>&nbsp;</td><td colspan=4 style-\"text-align:left\"><a class=\"ProveItLink\" href=\"orIfRight.ipynb\">proveit.logic.boolean.disjunction.orIfRight</a></td></tr><tr><td>6</td><td>specialization</td><td>9, 11</td><td><span style=\"font-size:20px;\"><a class=\"ProveItLink\" href=\"../__pv_it/54a6219934e421fe7ecd877fc0b7fe35c400aefa0/expr.ipynb\"><img src=\"../__pv_it/54a6219934e421fe7ecd877fc0b7fe35c400aefa0/expr.png\" style=\"display:inline;vertical-align:middle;\" /></a> &#x22A2;&nbsp;<a class=\"ProveItLink\" href=\"../__pv_it/03a5c2b5cc6fc2c3cd686b4bcf84379b893abe210/expr.ipynb\"><img src=\"../__pv_it/03a5c2b5cc6fc2c3cd686b4bcf84379b893abe210/expr.png\" style=\"display:inline;vertical-align:middle;\" /></a></span></td></tr>\n",
       "<tr><td>&nbsp;</td><td colspan=4 style=\"text-align:left\"><span style=\"font-size:20px;\"><a class=\"ProveItLink\" href=\"../../../../__pv_it/2cbe72a7ad6f655694dd697106680215e8489b600/expr.ipynb\"><img src=\"../../../../__pv_it/2cbe72a7ad6f655694dd697106680215e8489b600/expr.png\" style=\"display:inline;vertical-align:middle;\" /></a> : <a class=\"ProveItLink\" href=\"../../../../__pv_it/2cbe72a7ad6f655694dd697106680215e8489b600/expr.ipynb\"><img src=\"../../../../__pv_it/2cbe72a7ad6f655694dd697106680215e8489b600/expr.png\" style=\"display:inline;vertical-align:middle;\" /></a>, <a class=\"ProveItLink\" href=\"../../../../__pv_it/077b2ff79244fb4582cbe22c6e3356fa92a52f2f0/expr.ipynb\"><img src=\"../../../../__pv_it/077b2ff79244fb4582cbe22c6e3356fa92a52f2f0/expr.png\" style=\"display:inline;vertical-align:middle;\" /></a> : <a class=\"ProveItLink\" href=\"../../../../__pv_it/077b2ff79244fb4582cbe22c6e3356fa92a52f2f0/expr.ipynb\"><img src=\"../../../../__pv_it/077b2ff79244fb4582cbe22c6e3356fa92a52f2f0/expr.png\" style=\"display:inline;vertical-align:middle;\" /></a></span></td></tr><tr><td>7</td><td>specialization</td><td>10, 11</td><td><span style=\"font-size:20px;\"><a class=\"ProveItLink\" href=\"../__pv_it/54a6219934e421fe7ecd877fc0b7fe35c400aefa0/expr.ipynb\"><img src=\"../__pv_it/54a6219934e421fe7ecd877fc0b7fe35c400aefa0/expr.png\" style=\"display:inline;vertical-align:middle;\" /></a> &#x22A2;&nbsp;<a class=\"ProveItLink\" href=\"../__pv_it/fe5c91c77f0659f9ea07a2e3257797875d6868370/expr.ipynb\"><img src=\"../__pv_it/fe5c91c77f0659f9ea07a2e3257797875d6868370/expr.png\" style=\"display:inline;vertical-align:middle;\" /></a></span></td></tr>\n",
       "<tr><td>&nbsp;</td><td colspan=4 style=\"text-align:left\"><span style=\"font-size:20px;\"><a class=\"ProveItLink\" href=\"../../../../__pv_it/2cbe72a7ad6f655694dd697106680215e8489b600/expr.ipynb\"><img src=\"../../../../__pv_it/2cbe72a7ad6f655694dd697106680215e8489b600/expr.png\" style=\"display:inline;vertical-align:middle;\" /></a> : <a class=\"ProveItLink\" href=\"../../../../__pv_it/2cbe72a7ad6f655694dd697106680215e8489b600/expr.ipynb\"><img src=\"../../../../__pv_it/2cbe72a7ad6f655694dd697106680215e8489b600/expr.png\" style=\"display:inline;vertical-align:middle;\" /></a>, <a class=\"ProveItLink\" href=\"../../../../__pv_it/077b2ff79244fb4582cbe22c6e3356fa92a52f2f0/expr.ipynb\"><img src=\"../../../../__pv_it/077b2ff79244fb4582cbe22c6e3356fa92a52f2f0/expr.png\" style=\"display:inline;vertical-align:middle;\" /></a> : <a class=\"ProveItLink\" href=\"../../../../__pv_it/077b2ff79244fb4582cbe22c6e3356fa92a52f2f0/expr.ipynb\"><img src=\"../../../../__pv_it/077b2ff79244fb4582cbe22c6e3356fa92a52f2f0/expr.png\" style=\"display:inline;vertical-align:middle;\" /></a></span></td></tr><tr><td>8</td><td>assumption</td><td></td><td><span style=\"font-size:20px;\"><a class=\"ProveItLink\" href=\"../__pv_it/1612ee39be24e00576045a5f0471ba42a9eab2970/expr.ipynb\"><img src=\"../__pv_it/1612ee39be24e00576045a5f0471ba42a9eab2970/expr.png\" style=\"display:inline;vertical-align:middle;\" /></a> &#x22A2;&nbsp;<a class=\"ProveItLink\" href=\"../../../../__pv_it/077b2ff79244fb4582cbe22c6e3356fa92a52f2f0/expr.ipynb\"><img src=\"../../../../__pv_it/077b2ff79244fb4582cbe22c6e3356fa92a52f2f0/expr.png\" style=\"display:inline;vertical-align:middle;\" /></a></span></td></tr>\n",
       "<tr><td>9</td><td>axiom</td><td></td><td><span style=\"font-size:20px;\"> &#x22A2;&nbsp;<a class=\"ProveItLink\" href=\"../__pv_it/94162ab70561f2f886bf06ddaddd570d94ddf79f0/expr.ipynb\"><img src=\"../__pv_it/94162ab70561f2f886bf06ddaddd570d94ddf79f0/expr.png\" style=\"display:inline;vertical-align:middle;\" /></a></span></td></tr>\n",
       "<tr><td>&nbsp;</td><td colspan=4 style-\"text-align:left\"><a class=\"ProveItLink\" href=\"../_axioms_.ipynb#leftInBool\">proveit.logic.boolean.disjunction.leftInBool</a></td></tr><tr><td>10</td><td>axiom</td><td></td><td><span style=\"font-size:20px;\"> &#x22A2;&nbsp;<a class=\"ProveItLink\" href=\"../__pv_it/a6ed2b91de49855cebfb7b61df4028e40551d2c20/expr.ipynb\"><img src=\"../__pv_it/a6ed2b91de49855cebfb7b61df4028e40551d2c20/expr.png\" style=\"display:inline;vertical-align:middle;\" /></a></span></td></tr>\n",
       "<tr><td>&nbsp;</td><td colspan=4 style-\"text-align:left\"><a class=\"ProveItLink\" href=\"../_axioms_.ipynb#rightInBool\">proveit.logic.boolean.disjunction.rightInBool</a></td></tr><tr><td>11</td><td>specialization</td><td>12, 13</td><td><span style=\"font-size:20px;\"><a class=\"ProveItLink\" href=\"../__pv_it/54a6219934e421fe7ecd877fc0b7fe35c400aefa0/expr.ipynb\"><img src=\"../__pv_it/54a6219934e421fe7ecd877fc0b7fe35c400aefa0/expr.png\" style=\"display:inline;vertical-align:middle;\" /></a> &#x22A2;&nbsp;<a class=\"ProveItLink\" href=\"../__pv_it/12b3a0266bf45bf38a05a65053437e478a9644610/expr.ipynb\"><img src=\"../__pv_it/12b3a0266bf45bf38a05a65053437e478a9644610/expr.png\" style=\"display:inline;vertical-align:middle;\" /></a></span></td></tr>\n",
       "<tr><td>&nbsp;</td><td colspan=4 style=\"text-align:left\"><span style=\"font-size:20px;\"><a class=\"ProveItLink\" href=\"../../../../__pv_it/2cbe72a7ad6f655694dd697106680215e8489b600/expr.ipynb\"><img src=\"../../../../__pv_it/2cbe72a7ad6f655694dd697106680215e8489b600/expr.png\" style=\"display:inline;vertical-align:middle;\" /></a> : <a class=\"ProveItLink\" href=\"../__pv_it/6b085089c20090840d052459f8893dc577d9cac10/expr.ipynb\"><img src=\"../__pv_it/6b085089c20090840d052459f8893dc577d9cac10/expr.png\" style=\"display:inline;vertical-align:middle;\" /></a></span></td></tr><tr><td>12</td><td>theorem</td><td></td><td><span style=\"font-size:20px;\"> &#x22A2;&nbsp;<a class=\"ProveItLink\" href=\"../../negation/__pv_it/d36c8e2aa76ae2dab2b2bccac3cb95030adef6f90/expr.ipynb\"><img src=\"../../negation/__pv_it/d36c8e2aa76ae2dab2b2bccac3cb95030adef6f90/expr.png\" style=\"display:inline;vertical-align:middle;\" /></a></span></td></tr>\n",
       "<tr><td>&nbsp;</td><td colspan=4 style-\"text-align:left\"><a class=\"ProveItLink\" href=\"../../negation/_proofs_/operandInBool.ipynb\">proveit.logic.boolean.negation.operandInBool</a></td></tr><tr><td>13</td><td>specialization</td><td>14, 15</td><td><span style=\"font-size:20px;\"><a class=\"ProveItLink\" href=\"../__pv_it/54a6219934e421fe7ecd877fc0b7fe35c400aefa0/expr.ipynb\"><img src=\"../__pv_it/54a6219934e421fe7ecd877fc0b7fe35c400aefa0/expr.png\" style=\"display:inline;vertical-align:middle;\" /></a> &#x22A2;&nbsp;<a class=\"ProveItLink\" href=\"../__pv_it/33c5fdd7dbd22b3c23ac1f3db4cb43d012ef14880/expr.ipynb\"><img src=\"../__pv_it/33c5fdd7dbd22b3c23ac1f3db4cb43d012ef14880/expr.png\" style=\"display:inline;vertical-align:middle;\" /></a></span></td></tr>\n",
       "<tr><td>&nbsp;</td><td colspan=4 style=\"text-align:left\"><span style=\"font-size:20px;\"><a class=\"ProveItLink\" href=\"../../../../__pv_it/2cbe72a7ad6f655694dd697106680215e8489b600/expr.ipynb\"><img src=\"../../../../__pv_it/2cbe72a7ad6f655694dd697106680215e8489b600/expr.png\" style=\"display:inline;vertical-align:middle;\" /></a> : <a class=\"ProveItLink\" href=\"../__pv_it/2867c872b27df7db874b5973e2979fa732864a3b0/expr.ipynb\"><img src=\"../__pv_it/2867c872b27df7db874b5973e2979fa732864a3b0/expr.png\" style=\"display:inline;vertical-align:middle;\" /></a></span></td></tr><tr><td>14</td><td>theorem</td><td></td><td><span style=\"font-size:20px;\"> &#x22A2;&nbsp;<a class=\"ProveItLink\" href=\"../../__pv_it/1d8cf37f5c705c7f67ba9cbc584342aedfb4c1440/expr.ipynb\"><img src=\"../../__pv_it/1d8cf37f5c705c7f67ba9cbc584342aedfb4c1440/expr.png\" style=\"display:inline;vertical-align:middle;\" /></a></span></td></tr>\n",
       "<tr><td>&nbsp;</td><td colspan=4 style-\"text-align:left\"><a class=\"ProveItLink\" href=\"../../_proofs_/inBoolIfTrue.ipynb\">proveit.logic.boolean.inBoolIfTrue</a></td></tr><tr><td>15</td><td>assumption</td><td></td><td><span style=\"font-size:20px;\"><a class=\"ProveItLink\" href=\"../__pv_it/54a6219934e421fe7ecd877fc0b7fe35c400aefa0/expr.ipynb\"><img src=\"../__pv_it/54a6219934e421fe7ecd877fc0b7fe35c400aefa0/expr.png\" style=\"display:inline;vertical-align:middle;\" /></a> &#x22A2;&nbsp;<a class=\"ProveItLink\" href=\"../__pv_it/2867c872b27df7db874b5973e2979fa732864a3b0/expr.ipynb\"><img src=\"../__pv_it/2867c872b27df7db874b5973e2979fa732864a3b0/expr.png\" style=\"display:inline;vertical-align:middle;\" /></a></span></td></tr>\n",
       "</table>"
      ],
      "text/plain": [
       "\tstep type\trequirements\tstatement\n",
       "0\tgeneralizaton\t1\t|= forall_{A, B | [not](A or B)} [not](B)\n",
       "1\tspecialization\t2, 7, 3, 15\t{[not](A or B)} |= [not](B)\n",
       "\tA : B, B : A or B\n",
       "2\ttheorem\t\t|= forall_{A in BOOLEANS} [forall_{B | A => B , [not](B)} [not](A)]\n",
       "\tproveit.logic.boolean.implication.modusTollensDenial\n",
       "3\thypothetical reasoning\t4\t{[not](A or B)} |= B => (A or B)\n",
       "4\tspecialization\t5, 6, 7, 8\t{[not](A or B) , B} |= A or B\n",
       "\tA : A, B : B\n",
       "5\ttheorem\t\t|= forall_{A, B in BOOLEANS | B} (A or B)\n",
       "\tproveit.logic.boolean.disjunction.orIfRight\n",
       "6\tspecialization\t9, 11\t{[not](A or B)} |= A in BOOLEANS\n",
       "\tA : A, B : B\n",
       "7\tspecialization\t10, 11\t{[not](A or B)} |= B in BOOLEANS\n",
       "\tA : A, B : B\n",
       "8\tassumption\t\t{B} |= B\n",
       "9\taxiom\t\t|= forall_{A, B | (A or B) in BOOLEANS} (A in BOOLEANS)\n",
       "\tproveit.logic.boolean.disjunction.leftInBool\n",
       "10\taxiom\t\t|= forall_{A, B | (A or B) in BOOLEANS} (B in BOOLEANS)\n",
       "\tproveit.logic.boolean.disjunction.rightInBool\n",
       "11\tspecialization\t12, 13\t{[not](A or B)} |= (A or B) in BOOLEANS\n",
       "\tA : A or B\n",
       "12\ttheorem\t\t|= forall_{A | [not](A) in BOOLEANS} (A in BOOLEANS)\n",
       "\tproveit.logic.boolean.negation.operandInBool\n",
       "13\tspecialization\t14, 15\t{[not](A or B)} |= [not](A or B) in BOOLEANS\n",
       "\tA : [not](A or B)\n",
       "14\ttheorem\t\t|= forall_{A | A} (A in BOOLEANS)\n",
       "\tproveit.logic.boolean.inBoolIfTrue\n",
       "15\tassumption\t\t{[not](A or B)} |= [not](A or B)"
      ]
     },
     "execution_count": 9,
     "metadata": {},
     "output_type": "execute_result"
    }
   ],
   "source": [
    "%qed"
   ]
  }
 ],
 "metadata": {
  "kernelspec": {
   "display_name": "Python 3",
   "language": "python",
   "name": "python3"
  },
  "language_info": {
   "codemirror_mode": {
    "name": "ipython",
    "version": 3
   },
   "file_extension": ".py",
   "mimetype": "text/x-python",
   "name": "python",
   "nbconvert_exporter": "python",
   "pygments_lexer": "ipython3",
   "version": "3.7.0"
  }
 },
 "nbformat": 4,
 "nbformat_minor": 1
}<|MERGE_RESOLUTION|>--- conflicted
+++ resolved
@@ -45,17 +45,7 @@
      "output_type": "stream",
      "text": [
       "Beginning proof of notRightIfNeither\n",
-<<<<<<< HEAD
       "Recorded 'presuming' information\n",
-=======
-      "Recorded 'presuming' information\n"
-     ]
-    },
-    {
-     "name": "stdout",
-     "output_type": "stream",
-     "text": [
->>>>>>> 2f7c9a0d
       "Presuming proveit.logic.boolean.inBoolIfTrue, proveit.logic.boolean.negation.operandInBool theorems (applied transitively).\n",
       "Presuming previous theorems (applied transitively).\n"
      ]
