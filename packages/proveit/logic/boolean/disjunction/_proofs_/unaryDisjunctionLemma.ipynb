{
 "cells": [
  {
   "cell_type": "markdown",
   "metadata": {
    "collapsed": true,
    "deletable": true,
    "editable": true
   },
   "source": [
    "Proof of <a class=\"ProveItLink\" href=\"../../../../_context_.ipynb\">proveit</a>.<a class=\"ProveItLink\" href=\"../../../_context_.ipynb\">logic</a>.<a class=\"ProveItLink\" href=\"../../_context_.ipynb\">boolean</a>.<a class=\"ProveItLink\" href=\"../_context_.ipynb\">disjunction</a>.<a class=\"ProveItLink\" href=\"../_theorems_.ipynb#unaryDisjunctionLemma\">unaryDisjunctionLemma</a> theorem\n",
    "========"
   ]
  },
  {
   "cell_type": "code",
   "execution_count": 1,
   "metadata": {
    "collapsed": true,
    "deletable": true,
    "editable": true
   },
   "outputs": [],
   "source": [
    "import proveit\n",
    "context = proveit.Context('..') # the theorem's context is in the parent directory"
   ]
  },
  {
   "cell_type": "code",
   "execution_count": 2,
   "metadata": {
    "collapsed": true,
    "deletable": true,
    "editable": true
   },
   "outputs": [
    {
     "name": "stdout",
     "output_type": "stream",
     "text": [
      "Beginning proof of unaryDisjunctionLemma\n",
      "Recorded 'presuming' information\n",
      "Presuming previous theorems (applied transitively).\n"
     ]
    },
    {
     "data": {
      "text/html": [
       "<strong id=\"unaryDisjunctionLemma\">unaryDisjunctionLemma:</strong> <a class=\"ProveItLink\" href=\"../__pv_it/fc14d7e75966c7cd75e5d487714527cc7351e5110/expr.ipynb\"><img src=\"../__pv_it/fc14d7e75966c7cd75e5d487714527cc7351e5110/expr.png\" style=\"display:inline;vertical-align:middle;\" /></a><br>(see <a class=\"ProveItLink\" href=\"../__pv_it/fc14d7e75966c7cd75e5d487714527cc7351e5110/dependencies.ipynb\">dependencies</a>)<br>"
      ],
      "text/plain": [
       "unaryDisjunctionLemma: forall_{A in BOOLEANS} ([or](A) = (FALSE or A))"
      ]
     },
     "execution_count": 2,
     "metadata": {},
     "output_type": "execute_result"
    }
   ],
   "source": [
<<<<<<< HEAD
    "%proving unaryDisjunctionLemma presuming []"
=======
    "%proving unaryDisjunctionLemma presuming [zeroInNats]"
   ]
  },
  {
   "cell_type": "code",
   "execution_count": 3,
   "metadata": {},
   "outputs": [
    {
     "data": {
      "text/html": [
       "<strong id=\"step1\">step1:</strong> <span style=\"font-size:20px;\"> &#x22A2;&nbsp;<a class=\"ProveItLink\" href=\"../__pv_it/5d0ac10dfdec27de62a5d5a1bc3af081920565fd0/expr.ipynb\"><img src=\"../__pv_it/5d0ac10dfdec27de62a5d5a1bc3af081920565fd0/expr.png\" style=\"display:inline;vertical-align:middle;\" /></a></span><br>"
      ],
      "text/plain": [
       "step1: |= [or](A) = ([or]() or A)"
      ]
     },
     "execution_count": 3,
     "metadata": {},
     "output_type": "execute_result"
    }
   ],
   "source": [
    "step1 = multiDisjunctionDef.specialize({n:num(0), A:A, BB:emptyDisjunction.operands[0].operands})"
   ]
  },
  {
   "cell_type": "code",
   "execution_count": 4,
   "metadata": {},
   "outputs": [
    {
     "data": {
      "text/html": [
       "<strong id=\"step2\">step2:</strong> <span style=\"font-size:20px;\"> &#x22A2;&nbsp;<a class=\"ProveItLink\" href=\"../__pv_it/13d804486b8b3bddf61a28ca172748e371e57a690/expr.ipynb\"><img src=\"../__pv_it/13d804486b8b3bddf61a28ca172748e371e57a690/expr.png\" style=\"display:inline;vertical-align:middle;\" /></a></span><br>"
      ],
      "text/plain": [
       "step2: |= [or](A) = (FALSE or A)"
      ]
     },
     "execution_count": 4,
     "metadata": {},
     "output_type": "execute_result"
    }
   ],
   "source": [
    "step2 = emptyDisjunction.subRightSideInto(step1)"
   ]
  },
  {
   "cell_type": "code",
   "execution_count": 5,
   "metadata": {},
   "outputs": [
    {
     "data": {
      "text/html": [
       "<table><tr><th>&nbsp;</th><th>step type</th><th>requirements</th><th>statement</th></tr>\n",
       "<tr><td>0</td><td>generalizaton</td><td>1</td><td><span style=\"font-size:20px;\"> &#x22A2;&nbsp;<a class=\"ProveItLink\" href=\"../__pv_it/fc14d7e75966c7cd75e5d487714527cc7351e5110/expr.ipynb\"><img src=\"../__pv_it/fc14d7e75966c7cd75e5d487714527cc7351e5110/expr.png\" style=\"display:inline;vertical-align:middle;\" /></a></span></td></tr>\n",
       "<tr><td>1</td><td>specialization</td><td>2, 3, 4</td><td><span style=\"font-size:20px;\"> &#x22A2;&nbsp;<a class=\"ProveItLink\" href=\"../__pv_it/13d804486b8b3bddf61a28ca172748e371e57a690/expr.ipynb\"><img src=\"../__pv_it/13d804486b8b3bddf61a28ca172748e371e57a690/expr.png\" style=\"display:inline;vertical-align:middle;\" /></a></span></td></tr>\n",
       "<tr><td>&nbsp;</td><td colspan=4 style=\"text-align:left\"><span style=\"font-size:20px;\"><a class=\"ProveItLink\" href=\"../__pv_it/fd4b0a418766985890fb332a124e981d1643d8330/expr.ipynb\"><img src=\"../__pv_it/fd4b0a418766985890fb332a124e981d1643d8330/expr.png\" style=\"display:inline;vertical-align:middle;\" /></a> : <a class=\"ProveItLink\" href=\"../__pv_it/9959e32ba0593baacc5520904a922d734675d18c0/expr.ipynb\"><img src=\"../__pv_it/9959e32ba0593baacc5520904a922d734675d18c0/expr.png\" style=\"display:inline;vertical-align:middle;\" /></a>, <a class=\"ProveItLink\" href=\"../../../../__pv_it/530be409e3083890784cf1d7b28c9e67e90af9360/expr.ipynb\"><img src=\"../../../../__pv_it/530be409e3083890784cf1d7b28c9e67e90af9360/expr.png\" style=\"display:inline;vertical-align:middle;\" /></a> : <a class=\"ProveItLink\" href=\"../__pv_it/e130a70d59d523896754cbbdebf80384740a257b0/expr.ipynb\"><img src=\"../__pv_it/e130a70d59d523896754cbbdebf80384740a257b0/expr.png\" style=\"display:inline;vertical-align:middle;\" /></a>, <a class=\"ProveItLink\" href=\"../../../../__pv_it/f8b9edf8e16034727f0aad55bb83e392c3db40d40/expr.ipynb\"><img src=\"../../../../__pv_it/f8b9edf8e16034727f0aad55bb83e392c3db40d40/expr.png\" style=\"display:inline;vertical-align:middle;\" /></a> : <a class=\"ProveItLink\" href=\"../../__pv_it/8f1f7fac882de28c72b62ab80a1700b6d8fd066b0/expr.ipynb\"><img src=\"../../__pv_it/8f1f7fac882de28c72b62ab80a1700b6d8fd066b0/expr.png\" style=\"display:inline;vertical-align:middle;\" /></a></span></td></tr><tr><td>2</td><td>theorem</td><td></td><td><span style=\"font-size:20px;\"> &#x22A2;&nbsp;<a class=\"ProveItLink\" href=\"../../../equality/__pv_it/d2795a85c0a66aceb345def59505c50a35921a020/expr.ipynb\"><img src=\"../../../equality/__pv_it/d2795a85c0a66aceb345def59505c50a35921a020/expr.png\" style=\"display:inline;vertical-align:middle;\" /></a></span></td></tr>\n",
       "<tr><td>&nbsp;</td><td colspan=4 style-\"text-align:left\"><a class=\"ProveItLink\" href=\"../../../equality/_proofs_/subRightSideInto.ipynb\">proveit.logic.equality.subRightSideInto</a></td></tr><tr><td>3</td><td>specialization</td><td>5, 6, 7</td><td><span style=\"font-size:20px;\"> &#x22A2;&nbsp;<a class=\"ProveItLink\" href=\"../__pv_it/5d0ac10dfdec27de62a5d5a1bc3af081920565fd0/expr.ipynb\"><img src=\"../__pv_it/5d0ac10dfdec27de62a5d5a1bc3af081920565fd0/expr.png\" style=\"display:inline;vertical-align:middle;\" /></a></span></td></tr>\n",
       "<tr><td>&nbsp;</td><td colspan=4 style=\"text-align:left\"><span style=\"font-size:20px;\"><a class=\"ProveItLink\" href=\"../../../../__pv_it/39dbcd3ca0390345b51c6ef7785756419e2c14390/expr.ipynb\"><img src=\"../../../../__pv_it/39dbcd3ca0390345b51c6ef7785756419e2c14390/expr.png\" style=\"display:inline;vertical-align:middle;\" /></a> : <a class=\"ProveItLink\" href=\"../../../../number/numeral/__pv_it/ec23fc7a1b4222a5f4948b495002b97d6fa18c3c0/expr.ipynb\"><img src=\"../../../../number/numeral/__pv_it/ec23fc7a1b4222a5f4948b495002b97d6fa18c3c0/expr.png\" style=\"display:inline;vertical-align:middle;\" /></a>, <a class=\"ProveItLink\" href=\"../../../../__pv_it/2cbe72a7ad6f655694dd697106680215e8489b600/expr.ipynb\"><img src=\"../../../../__pv_it/2cbe72a7ad6f655694dd697106680215e8489b600/expr.png\" style=\"display:inline;vertical-align:middle;\" /></a> : <a class=\"ProveItLink\" href=\"../../../../__pv_it/2cbe72a7ad6f655694dd697106680215e8489b600/expr.ipynb\"><img src=\"../../../../__pv_it/2cbe72a7ad6f655694dd697106680215e8489b600/expr.png\" style=\"display:inline;vertical-align:middle;\" /></a>, <a class=\"ProveItLink\" href=\"../../../../__pv_it/a275d402e75fbbde925e8ebdcbfd239a2138849c0/expr.ipynb\"><img src=\"../../../../__pv_it/a275d402e75fbbde925e8ebdcbfd239a2138849c0/expr.png\" style=\"display:inline;vertical-align:middle;\" /></a> : <a class=\"ProveItLink\" href=\"../__pv_it/47fa43ebc28df30ca42c709a7d123d39f2fac3160/expr.ipynb\"><img src=\"../__pv_it/47fa43ebc28df30ca42c709a7d123d39f2fac3160/expr.png\" style=\"display:inline;vertical-align:middle;\" /></a></span></td></tr><tr><td>4</td><td>axiom</td><td></td><td><span style=\"font-size:20px;\"> &#x22A2;&nbsp;<a class=\"ProveItLink\" href=\"../__pv_it/8d834758e2b646b2fba761fbe361d0a652de93c70/expr.ipynb\"><img src=\"../__pv_it/8d834758e2b646b2fba761fbe361d0a652de93c70/expr.png\" style=\"display:inline;vertical-align:middle;\" /></a></span></td></tr>\n",
       "<tr><td>&nbsp;</td><td colspan=4 style-\"text-align:left\"><a class=\"ProveItLink\" href=\"../_axioms_.ipynb#emptyDisjunction\">proveit.logic.boolean.disjunction.emptyDisjunction</a></td></tr><tr><td>5</td><td>axiom</td><td></td><td><span style=\"font-size:20px;\"> &#x22A2;&nbsp;<a class=\"ProveItLink\" href=\"../__pv_it/1ef6565c29dac37f222417cbdd25c13c1cd5961f0/expr.ipynb\"><img src=\"../__pv_it/1ef6565c29dac37f222417cbdd25c13c1cd5961f0/expr.png\" style=\"display:inline;vertical-align:middle;\" /></a></span></td></tr>\n",
       "<tr><td>&nbsp;</td><td colspan=4 style-\"text-align:left\"><a class=\"ProveItLink\" href=\"../_axioms_.ipynb#multiDisjunctionDef\">proveit.logic.boolean.disjunction.multiDisjunctionDef</a></td></tr><tr><td>6</td><td>theorem</td><td></td><td><span style=\"font-size:20px;\"> &#x22A2;&nbsp;<a class=\"ProveItLink\" href=\"../../../../number/sets/integer/__pv_it/50688835e4f8f7c7ea93ceb53b4c2bc2c084e66a0/expr.ipynb\"><img src=\"../../../../number/sets/integer/__pv_it/50688835e4f8f7c7ea93ceb53b4c2bc2c084e66a0/expr.png\" style=\"display:inline;vertical-align:middle;\" /></a></span></td></tr>\n",
       "<tr><td>&nbsp;</td><td colspan=4 style-\"text-align:left\"><a class=\"ProveItLink\" href=\"../../../../number/sets/integer/_proofs_/zeroInNats.ipynb\">proveit.number.sets.integer.zeroInNats</a></td></tr><tr><td>7</td><td>theorem</td><td></td><td><span style=\"font-size:20px;\"> &#x22A2;&nbsp;<a class=\"ProveItLink\" href=\"../../../../number/numeral/deci/__pv_it/d060bd26c883154e5b471568d486c4165d01a0d00/expr.ipynb\"><img src=\"../../../../number/numeral/deci/__pv_it/d060bd26c883154e5b471568d486c4165d01a0d00/expr.png\" style=\"display:inline;vertical-align:middle;\" /></a></span></td></tr>\n",
       "<tr><td>&nbsp;</td><td colspan=4 style-\"text-align:left\"><a class=\"ProveItLink\" href=\"../../../../number/numeral/deci/_proofs_/less_0_1.ipynb\">proveit.number.numeral.deci.less_0_1</a></td></tr></table>"
      ],
      "text/plain": [
       "\tstep type\trequirements\tstatement\n",
       "0\tgeneralizaton\t1\t|= forall_{A in BOOLEANS} ([or](A) = (FALSE or A))\n",
       "1\tspecialization\t2, 3, 4\t|= [or](A) = (FALSE or A)\n",
       "\tP(_x_) : [or](A) = (_x_ or A), x : [or](), y : FALSE\n",
       "2\ttheorem\t\t|= forall_{P, x, y | P(x) , x = y} P(y)\n",
       "\tproveit.logic.equality.subRightSideInto\n",
       "3\tspecialization\t5, 6, 7\t|= [or](A) = ([or]() or A)\n",
       "\tn : 0, A : A, B : ()\n",
       "4\taxiom\t\t|= [or]() = FALSE\n",
       "\tproveit.logic.boolean.disjunction.emptyDisjunction\n",
       "5\taxiom\t\t|= forall_{n in Naturals} [forall_{A, B} ((B_1 or  ...  or B_n or A) = ((B_1 or  ...  or B_n) or A))]\n",
       "\tproveit.logic.boolean.disjunction.multiDisjunctionDef\n",
       "6\ttheorem\t\t|= 0 in Naturals\n",
       "\tproveit.number.sets.integer.zeroInNats\n",
       "7\ttheorem\t\t|= 0 < 1\n",
       "\tproveit.number.numeral.deci.less_0_1"
      ]
     },
     "execution_count": 5,
     "metadata": {},
     "output_type": "execute_result"
    }
   ],
   "source": [
    "%qed"
>>>>>>> 3d0f0b40
   ]
  },
  {
   "cell_type": "code",
   "execution_count": null,
   "metadata": {
    "collapsed": true,
    "deletable": true,
    "editable": true
   },
   "outputs": [],
   "source": []
  }
 ],
 "metadata": {
  "kernelspec": {
   "display_name": "Python 3",
   "language": "python",
   "name": "python3"
  },
  "language_info": {
   "codemirror_mode": {
    "name": "ipython",
    "version": 3
   },
   "file_extension": ".py",
   "mimetype": "text/x-python",
   "name": "python",
   "nbconvert_exporter": "python",
   "pygments_lexer": "ipython3"
  }
 },
 "nbformat": 4,
 "nbformat_minor": 0
}<|MERGE_RESOLUTION|>--- conflicted
+++ resolved
@@ -59,9 +59,6 @@
     }
    ],
    "source": [
-<<<<<<< HEAD
-    "%proving unaryDisjunctionLemma presuming []"
-=======
     "%proving unaryDisjunctionLemma presuming [zeroInNats]"
    ]
   },
@@ -156,7 +153,6 @@
    ],
    "source": [
     "%qed"
->>>>>>> 3d0f0b40
    ]
   },
   {
