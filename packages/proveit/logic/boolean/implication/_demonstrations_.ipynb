--- conflicted
+++ resolved
@@ -798,18 +798,12 @@
     }
    ],
    "source": [
-<<<<<<< HEAD
-    "NotEquals(A,TRUE).prove([Implies(A, FALSE)]).proof()"
-=======
     "Implies(A,FALSE).deriveViaContradiction([Implies(A, FALSE)]).proof()"
->>>>>>> a89a0c83
    ]
   },
   {
    "cell_type": "code",
    "execution_count": 24,
-<<<<<<< HEAD
-=======
    "metadata": {},
    "outputs": [
     {
@@ -842,7 +836,6 @@
   {
    "cell_type": "code",
    "execution_count": 25,
->>>>>>> a89a0c83
    "metadata": {
     "scrolled": true
    },
