{
 "cells": [
  {
   "cell_type": "markdown",
   "metadata": {
    "collapsed": true
   },
   "source": [
    "Proof of <a class=\"ProveItLink\" href=\"../../../../_context_.ipynb\">proveit</a>.<a class=\"ProveItLink\" href=\"../../../_context_.ipynb\">logic</a>.<a class=\"ProveItLink\" href=\"../../_context_.ipynb\">boolean</a>.<a class=\"ProveItLink\" href=\"../_context_.ipynb\">implication</a>.<a href=\"../_theorems_.ipynb#iffImpliesLeft\" class=\"ProveItLink\">iffImpliesLeft</a> theorem\n",
    "========"
   ]
  },
  {
   "cell_type": "code",
   "execution_count": 1,
   "metadata": {},
   "outputs": [],
   "source": [
    "import proveit\n",
    "from proveit.logic.boolean.implication._axioms_ import iffDef\n",
    "context = proveit.Context('..') # the theorem's context is in the parent directory"
   ]
  },
  {
   "cell_type": "code",
   "execution_count": 2,
   "metadata": {},
   "outputs": [
    {
     "name": "stdout",
     "output_type": "stream",
     "text": [
      "Beginning proof of iffImpliesLeft\n",
<<<<<<< HEAD
      "Recorded 'presuming' information\n",
=======
      "Recorded 'presuming' information\n"
     ]
    },
    {
     "name": "stdout",
     "output_type": "stream",
     "text": [
>>>>>>> 2f7c9a0d
      "Presuming proveit.logic.boolean.conjunction.rightFromAnd theorem (applied transitively).\n",
      "Presuming previous theorems (applied transitively).\n"
     ]
    },
    {
     "data": {
      "text/html": [
       "<strong id=\"iffImpliesLeft\">iffImpliesLeft:</strong> <a class=\"ProveItLink\" href=\"../__pv_it/ea445450cf797bd9843aeaf6722dcb63dbf702080/expr.ipynb\"><img src=\"../__pv_it/ea445450cf797bd9843aeaf6722dcb63dbf702080/expr.png\" style=\"display:inline;vertical-align:middle;\" /></a><br>(see <a class=\"ProveItLink\" href=\"../__pv_it/ea445450cf797bd9843aeaf6722dcb63dbf702080/dependencies.ipynb\">dependencies</a>)<br>"
      ],
      "text/plain": [
       "iffImpliesLeft: forall_{A, B | A <=> B} (B => A)"
      ]
     },
     "execution_count": 2,
     "metadata": {},
     "output_type": "execute_result"
    }
   ],
   "source": [
    "%proving iffImpliesLeft presuming [proveit.logic.boolean.conjunction.rightFromAnd]"
   ]
  },
  {
   "cell_type": "code",
   "execution_count": 3,
   "metadata": {},
   "outputs": [
    {
     "data": {
      "text/html": [
       "<span style=\"font-size:20px;\"> &#x22A2;&nbsp;<a class=\"ProveItLink\" href=\"../__pv_it/476a3cb31a7510a178fe368231979ba1c7d34d620/expr.ipynb\"><img src=\"../__pv_it/476a3cb31a7510a178fe368231979ba1c7d34d620/expr.png\" style=\"display:inline;vertical-align:middle;\" /></a></span>"
      ],
      "text/plain": [
       "|= forall_{A, B} ((A <=> B) = ((A => B) and (B => A)))"
      ]
     },
     "execution_count": 3,
     "metadata": {},
     "output_type": "execute_result"
    }
   ],
   "source": [
    "iffDef"
   ]
  },
  {
   "cell_type": "code",
   "execution_count": 4,
   "metadata": {},
   "outputs": [
    {
     "data": {
      "text/html": [
       "<strong id=\"iffDefSpec\">iffDefSpec:</strong> <span style=\"font-size:20px;\"> &#x22A2;&nbsp;<a class=\"ProveItLink\" href=\"../__pv_it/f5fd5d4e2da4d672b76d3263b49fecf019d092370/expr.ipynb\"><img src=\"../__pv_it/f5fd5d4e2da4d672b76d3263b49fecf019d092370/expr.png\" style=\"display:inline;vertical-align:middle;\" /></a></span><br>"
      ],
      "text/plain": [
       "iffDefSpec: |= (A <=> B) = ((A => B) and (B => A))"
      ]
     },
     "execution_count": 4,
     "metadata": {},
     "output_type": "execute_result"
    }
   ],
   "source": [
    "iffDefSpec = iffDef.specialize()"
   ]
  },
  {
   "cell_type": "code",
   "execution_count": 5,
   "metadata": {},
   "outputs": [
    {
     "data": {
      "text/html": [
       "<span style=\"font-size:20px;\"><a class=\"ProveItLink\" href=\"../__pv_it/e50116be5e9fecc63354891410412e4e2485d8200/expr.ipynb\"><img src=\"../__pv_it/e50116be5e9fecc63354891410412e4e2485d8200/expr.png\" style=\"display:inline;vertical-align:middle;\" /></a> &#x22A2;&nbsp;<a class=\"ProveItLink\" href=\"../__pv_it/434148932d7b270f25113c0ed7ba844d5c70a34f0/expr.ipynb\"><img src=\"../__pv_it/434148932d7b270f25113c0ed7ba844d5c70a34f0/expr.png\" style=\"display:inline;vertical-align:middle;\" /></a></span>"
      ],
      "text/plain": [
       "{A <=> B} |= (A => B) and (B => A)"
      ]
     },
     "execution_count": 5,
     "metadata": {},
     "output_type": "execute_result"
    }
   ],
   "source": [
    "iffDefSpec.deriveRightViaEquivalence(iffImpliesLeft.inclusiveConditions())"
   ]
  },
  {
   "cell_type": "code",
   "execution_count": 6,
   "metadata": {},
   "outputs": [
    {
     "data": {
      "text/html": [
       "<table><tr><th>&nbsp;</th><th>step type</th><th>requirements</th><th>statement</th></tr>\n",
       "<tr><td>0</td><td>generalizaton</td><td>1</td><td><span style=\"font-size:20px;\"> &#x22A2;&nbsp;<a class=\"ProveItLink\" href=\"../__pv_it/ea445450cf797bd9843aeaf6722dcb63dbf702080/expr.ipynb\"><img src=\"../__pv_it/ea445450cf797bd9843aeaf6722dcb63dbf702080/expr.png\" style=\"display:inline;vertical-align:middle;\" /></a></span></td></tr>\n",
       "<tr><td>1</td><td>specialization</td><td>2, 3</td><td><span style=\"font-size:20px;\"><a class=\"ProveItLink\" href=\"../__pv_it/e50116be5e9fecc63354891410412e4e2485d8200/expr.ipynb\"><img src=\"../__pv_it/e50116be5e9fecc63354891410412e4e2485d8200/expr.png\" style=\"display:inline;vertical-align:middle;\" /></a> &#x22A2;&nbsp;<a class=\"ProveItLink\" href=\"../__pv_it/58231239aa3ff75feba4340b3e09a295f56b05c20/expr.ipynb\"><img src=\"../__pv_it/58231239aa3ff75feba4340b3e09a295f56b05c20/expr.png\" style=\"display:inline;vertical-align:middle;\" /></a></span></td></tr>\n",
       "<tr><td>&nbsp;</td><td colspan=4 style=\"text-align:left\"><span style=\"font-size:20px;\"><a class=\"ProveItLink\" href=\"../../../../__pv_it/2cbe72a7ad6f655694dd697106680215e8489b600/expr.ipynb\"><img src=\"../../../../__pv_it/2cbe72a7ad6f655694dd697106680215e8489b600/expr.png\" style=\"display:inline;vertical-align:middle;\" /></a> : <a class=\"ProveItLink\" href=\"../__pv_it/e73a70c11cb4dd0ed268f52ee1583e255f8135080/expr.ipynb\"><img src=\"../__pv_it/e73a70c11cb4dd0ed268f52ee1583e255f8135080/expr.png\" style=\"display:inline;vertical-align:middle;\" /></a>, <a class=\"ProveItLink\" href=\"../../../../__pv_it/077b2ff79244fb4582cbe22c6e3356fa92a52f2f0/expr.ipynb\"><img src=\"../../../../__pv_it/077b2ff79244fb4582cbe22c6e3356fa92a52f2f0/expr.png\" style=\"display:inline;vertical-align:middle;\" /></a> : <a class=\"ProveItLink\" href=\"../__pv_it/58231239aa3ff75feba4340b3e09a295f56b05c20/expr.ipynb\"><img src=\"../__pv_it/58231239aa3ff75feba4340b3e09a295f56b05c20/expr.png\" style=\"display:inline;vertical-align:middle;\" /></a></span></td></tr><tr><td>2</td><td>theorem</td><td></td><td><span style=\"font-size:20px;\"> &#x22A2;&nbsp;<a class=\"ProveItLink\" href=\"../../conjunction/__pv_it/cacedd51471fbbbbf687acfa7e76e99ae2041b550/expr.ipynb\"><img src=\"../../conjunction/__pv_it/cacedd51471fbbbbf687acfa7e76e99ae2041b550/expr.png\" style=\"display:inline;vertical-align:middle;\" /></a></span></td></tr>\n",
       "<tr><td>&nbsp;</td><td colspan=4 style-\"text-align:left\"><a class=\"ProveItLink\" href=\"../../conjunction/_proofs_/rightFromAnd.ipynb\">proveit.logic.boolean.conjunction.rightFromAnd</a></td></tr><tr><td>3</td><td>specialization</td><td>4, 5, 6</td><td><span style=\"font-size:20px;\"><a class=\"ProveItLink\" href=\"../__pv_it/e50116be5e9fecc63354891410412e4e2485d8200/expr.ipynb\"><img src=\"../__pv_it/e50116be5e9fecc63354891410412e4e2485d8200/expr.png\" style=\"display:inline;vertical-align:middle;\" /></a> &#x22A2;&nbsp;<a class=\"ProveItLink\" href=\"../__pv_it/434148932d7b270f25113c0ed7ba844d5c70a34f0/expr.ipynb\"><img src=\"../__pv_it/434148932d7b270f25113c0ed7ba844d5c70a34f0/expr.png\" style=\"display:inline;vertical-align:middle;\" /></a></span></td></tr>\n",
       "<tr><td>&nbsp;</td><td colspan=4 style=\"text-align:left\"><span style=\"font-size:20px;\"><a class=\"ProveItLink\" href=\"../../../../__pv_it/6369c6c8083c513ca7161ace249642d040f9327d0/expr.ipynb\"><img src=\"../../../../__pv_it/6369c6c8083c513ca7161ace249642d040f9327d0/expr.png\" style=\"display:inline;vertical-align:middle;\" /></a> : <a class=\"ProveItLink\" href=\"../__pv_it/315d469da84f8bd61c78705cff800abb69da38bc0/expr.ipynb\"><img src=\"../__pv_it/315d469da84f8bd61c78705cff800abb69da38bc0/expr.png\" style=\"display:inline;vertical-align:middle;\" /></a>, <a class=\"ProveItLink\" href=\"../../../../__pv_it/98124f92e6e1fc3772af50ac63eaa1f5624776f20/expr.ipynb\"><img src=\"../../../../__pv_it/98124f92e6e1fc3772af50ac63eaa1f5624776f20/expr.png\" style=\"display:inline;vertical-align:middle;\" /></a> : <a class=\"ProveItLink\" href=\"../__pv_it/434148932d7b270f25113c0ed7ba844d5c70a34f0/expr.ipynb\"><img src=\"../__pv_it/434148932d7b270f25113c0ed7ba844d5c70a34f0/expr.png\" style=\"display:inline;vertical-align:middle;\" /></a></span></td></tr><tr><td>4</td><td>theorem</td><td></td><td><span style=\"font-size:20px;\"> &#x22A2;&nbsp;<a class=\"ProveItLink\" href=\"../../../equality/__pv_it/5519e736e5532a5ae5ff775c349b2696cf5476500/expr.ipynb\"><img src=\"../../../equality/__pv_it/5519e736e5532a5ae5ff775c349b2696cf5476500/expr.png\" style=\"display:inline;vertical-align:middle;\" /></a></span></td></tr>\n",
       "<tr><td>&nbsp;</td><td colspan=4 style-\"text-align:left\"><a class=\"ProveItLink\" href=\"../../../equality/_proofs_/rhsViaEquivalence.ipynb\">proveit.logic.equality.rhsViaEquivalence</a></td></tr><tr><td>5</td><td>assumption</td><td></td><td><span style=\"font-size:20px;\"><a class=\"ProveItLink\" href=\"../__pv_it/e50116be5e9fecc63354891410412e4e2485d8200/expr.ipynb\"><img src=\"../__pv_it/e50116be5e9fecc63354891410412e4e2485d8200/expr.png\" style=\"display:inline;vertical-align:middle;\" /></a> &#x22A2;&nbsp;<a class=\"ProveItLink\" href=\"../__pv_it/315d469da84f8bd61c78705cff800abb69da38bc0/expr.ipynb\"><img src=\"../__pv_it/315d469da84f8bd61c78705cff800abb69da38bc0/expr.png\" style=\"display:inline;vertical-align:middle;\" /></a></span></td></tr>\n",
       "<tr><td>6</td><td>specialization</td><td>7</td><td><span style=\"font-size:20px;\"> &#x22A2;&nbsp;<a class=\"ProveItLink\" href=\"../__pv_it/f5fd5d4e2da4d672b76d3263b49fecf019d092370/expr.ipynb\"><img src=\"../__pv_it/f5fd5d4e2da4d672b76d3263b49fecf019d092370/expr.png\" style=\"display:inline;vertical-align:middle;\" /></a></span></td></tr>\n",
       "<tr><td>&nbsp;</td><td colspan=4 style=\"text-align:left\"><span style=\"font-size:20px;\"><a class=\"ProveItLink\" href=\"../../../../__pv_it/2cbe72a7ad6f655694dd697106680215e8489b600/expr.ipynb\"><img src=\"../../../../__pv_it/2cbe72a7ad6f655694dd697106680215e8489b600/expr.png\" style=\"display:inline;vertical-align:middle;\" /></a> : <a class=\"ProveItLink\" href=\"../../../../__pv_it/2cbe72a7ad6f655694dd697106680215e8489b600/expr.ipynb\"><img src=\"../../../../__pv_it/2cbe72a7ad6f655694dd697106680215e8489b600/expr.png\" style=\"display:inline;vertical-align:middle;\" /></a>, <a class=\"ProveItLink\" href=\"../../../../__pv_it/077b2ff79244fb4582cbe22c6e3356fa92a52f2f0/expr.ipynb\"><img src=\"../../../../__pv_it/077b2ff79244fb4582cbe22c6e3356fa92a52f2f0/expr.png\" style=\"display:inline;vertical-align:middle;\" /></a> : <a class=\"ProveItLink\" href=\"../../../../__pv_it/077b2ff79244fb4582cbe22c6e3356fa92a52f2f0/expr.ipynb\"><img src=\"../../../../__pv_it/077b2ff79244fb4582cbe22c6e3356fa92a52f2f0/expr.png\" style=\"display:inline;vertical-align:middle;\" /></a></span></td></tr><tr><td>7</td><td>axiom</td><td></td><td><span style=\"font-size:20px;\"> &#x22A2;&nbsp;<a class=\"ProveItLink\" href=\"../__pv_it/476a3cb31a7510a178fe368231979ba1c7d34d620/expr.ipynb\"><img src=\"../__pv_it/476a3cb31a7510a178fe368231979ba1c7d34d620/expr.png\" style=\"display:inline;vertical-align:middle;\" /></a></span></td></tr>\n",
       "<tr><td>&nbsp;</td><td colspan=4 style-\"text-align:left\"><a class=\"ProveItLink\" href=\"../_axioms_.ipynb#iffDef\">proveit.logic.boolean.implication.iffDef</a></td></tr></table>"
      ],
      "text/plain": [
       "\tstep type\trequirements\tstatement\n",
       "0\tgeneralizaton\t1\t|= forall_{A, B | A <=> B} (B => A)\n",
       "1\tspecialization\t2, 3\t{A <=> B} |= B => A\n",
       "\tA : A => B, B : B => A\n",
       "2\ttheorem\t\t|= forall_{A, B | A and B} B\n",
       "\tproveit.logic.boolean.conjunction.rightFromAnd\n",
       "3\tspecialization\t4, 5, 6\t{A <=> B} |= (A => B) and (B => A)\n",
       "\tP : A <=> B, Q : (A => B) and (B => A)\n",
       "4\ttheorem\t\t|= forall_{P, Q | P , P = Q} Q\n",
       "\tproveit.logic.equality.rhsViaEquivalence\n",
       "5\tassumption\t\t{A <=> B} |= A <=> B\n",
       "6\tspecialization\t7\t|= (A <=> B) = ((A => B) and (B => A))\n",
       "\tA : A, B : B\n",
       "7\taxiom\t\t|= forall_{A, B} ((A <=> B) = ((A => B) and (B => A)))\n",
       "\tproveit.logic.boolean.implication.iffDef"
      ]
     },
     "execution_count": 6,
     "metadata": {},
     "output_type": "execute_result"
    }
   ],
   "source": [
    "%qed"
   ]
  },
  {
   "cell_type": "code",
   "execution_count": null,
   "metadata": {},
   "outputs": [],
   "source": []
  }
 ],
 "metadata": {
  "kernelspec": {
   "display_name": "Python 3",
   "language": "python",
   "name": "python3"
  },
  "language_info": {
   "codemirror_mode": {
    "name": "ipython",
    "version": 3
   },
   "file_extension": ".py",
   "mimetype": "text/x-python",
   "name": "python",
   "nbconvert_exporter": "python",
   "pygments_lexer": "ipython3",
   "version": "3.7.0"
  }
 },
 "nbformat": 4,
 "nbformat_minor": 1
}<|MERGE_RESOLUTION|>--- conflicted
+++ resolved
@@ -31,17 +31,7 @@
      "output_type": "stream",
      "text": [
       "Beginning proof of iffImpliesLeft\n",
-<<<<<<< HEAD
       "Recorded 'presuming' information\n",
-=======
-      "Recorded 'presuming' information\n"
-     ]
-    },
-    {
-     "name": "stdout",
-     "output_type": "stream",
-     "text": [
->>>>>>> 2f7c9a0d
       "Presuming proveit.logic.boolean.conjunction.rightFromAnd theorem (applied transitively).\n",
       "Presuming previous theorems (applied transitively).\n"
      ]
