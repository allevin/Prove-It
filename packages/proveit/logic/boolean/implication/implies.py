--- conflicted
+++ resolved
@@ -5,14 +5,14 @@
 
 class Implies(TransitiveRelation):
     _operator_ = Literal(stringFormat='=>', latexFormat=r'\Rightarrow', context=__file__)
-    
+
     # map left-hand-sides to Subset KnownTruths
     #   (populated in TransitivityRelation.deriveSideEffects)
-    knownLeftSides = dict()    
+    knownLeftSides = dict()
     # map right-hand-sides to Subset KnownTruths
     #   (populated in TransitivityRelation.deriveSideEffects)
-    knownRightSides = dict()        
-                
+    knownRightSides = dict()
+
     def __init__(self, antecedent, consequent):
         TransitiveRelation.__init__(self, Implies._operator_, antecedent, consequent)
         self.antecedent = antecedent
@@ -32,7 +32,7 @@
         The Strong and Weak form of transitive relations are the same for implication.
         '''
         return Implies
-    
+
     def sideEffects(self, knownTruth):
         '''
         Yield the TransitiveRelation side-effects (which also records knownLeftSides
@@ -42,11 +42,7 @@
         from proveit.logic.boolean._common_ import FALSE
         for sideEffect in TransitiveRelation.sideEffects(self, knownTruth):
             yield sideEffect
-<<<<<<< HEAD
-        # yield self.deriveConsequent # B given A=>B and A                      # for testing; uncomment out later
-=======
         #yield self.deriveConsequent # B given A=>B and A
->>>>>>> 16c26ca7
         if self.consequent == FALSE:
             yield self.deriveViaContradiction # Not(A) given A=>FALSE or A given Not(A)=>FALSE
 
@@ -58,7 +54,7 @@
         yield self.deduceNegatedLeftImpl # Not(A <=> B) given Not(B => A)
         yield self.deduceNegatedRightImpl # Not(A <=> B) given Not(A => B)
         yield self.deduceNegatedReflex # B => A given Not(A => B)
-            
+
     def conclude(self, assumptions):
         '''
         Try to automatically conclude this implication by reducing its operands
@@ -103,7 +99,7 @@
         try:
             # Use a breadth-first search approach to find the shortest
             # path to get from one end-point to the other.
-            return TransitiveRelation.conclude(self, assumptions)            
+            return TransitiveRelation.conclude(self, assumptions)
         except:
             pass
         # try to prove the implication via hypothetical reasoning.
@@ -175,8 +171,8 @@
         if isinstance(self.antecedent,  Not):
             return modusTollensAffirmation.specialize({A:self.antecedent.operand, B:self.consequent}, assumptions=assumptions)
         else:
-            return modusTollensDenial.specialize({A:self.antecedent, B:self.consequent}, assumptions=assumptions)            
-                        
+            return modusTollensDenial.specialize({A:self.antecedent, B:self.consequent}, assumptions=assumptions)
+
     def applyTransitivity(self, otherImpl, assumptions=USE_DEFAULTS):
         '''
         From :math:`A \Rightarrow B` (self) and a given :math:`B \Rightarrow C` (otherImpl), derive and return :math:`A \Rightarrow C`.
@@ -186,7 +182,7 @@
             return implicationTransitivity.specialize({A:self.antecedent, B:self.consequent, C:otherImpl.consequent}, assumptions=assumptions)
         elif self.antecedent == otherImpl.consequent:
             return implicationTransitivity.specialize({A:otherImpl.antecedent, B:self.antecedent, C:self.consequent}, assumptions=assumptions)
-    
+
     def deriveViaContradiction(self, assumptions=USE_DEFAULTS):
         r'''
         From (Not(A) => FALSE), derive and return A assuming A in Booleans.
@@ -209,14 +205,14 @@
         if self.antecedent != self.consequent:
             raise ValueError('May only conclude a self implementation when the antecedent and consequent are the same')
         return selfImplication.specialize({A:self.antecedent})
-    
+
     def generalize(self, forallVars, domain=None, conditions=tuple()):
         r'''
-        This makes a generalization of this expression, prepending Forall 
+        This makes a generalization of this expression, prepending Forall
         operations according to newForallVars and newConditions and/or newDomain
-        that will bind 'arbitrary' free variables.  This overrides the expr 
-        version to absorb antecedent into conditions if they match.  For example, 
-        :math:`[A(x) \Rightarrow [B(x, y) \Rightarrow P(x, y)]]` generalized 
+        that will bind 'arbitrary' free variables.  This overrides the expr
+        version to absorb antecedent into conditions if they match.  For example,
+        :math:`[A(x) \Rightarrow [B(x, y) \Rightarrow P(x, y)]]` generalized
         forall :math:`x, y` such that :math:`A(x), B(x, y)`
         becomes :math:`\forall_{x, y | A(x), B(x, y)} P(x, y)`,
         '''
@@ -236,12 +232,12 @@
             return expr.generalize(self, forallVars, domain, conditions)
         return expr.generalize(expr, forallVars, domain, conditions)
         #return Forall(newForallVars, expr, newConditions)
-        
+
     def contrapose(self, assumptions=USE_DEFAULTS):
         '''
         Depending upon the form of self with respect to negation of the antecedent and/or consequent,
         will derive from self and return as follows:
-        
+
         * From :math:`[\lnot A  \Rightarrow \lnot B]`, derive :math:`[B \Rightarrow A]` assuming :math:`A \in \mathcal{B}`.
         * From :math:`[\lnot A \Rightarrow B]`, derive :math:`[\lnot B \Rightarrow A]` assuming :math:`A \in \mathcal{B}`, :math:`B \in \mathcal{B}`.
         * From :math:`[A  \Rightarrow \lnot B]`, derive :math:`[B \Rightarrow \lnot A]` assuming :math:`A \in \mathcal{B}`.
@@ -257,15 +253,15 @@
             return contraposeNegConsequent.specialize({A:self.antecedent, B:self.consequent.operand}, assumptions=assumptions)
         else:
             return toContraposition.specialize({A:self.antecedent, B:self.consequent}, assumptions=assumptions)
-        
+
     def evaluation(self, assumptions=USE_DEFAULTS):
         '''
         Given operands that evaluate to TRUE or FALSE, derive and
-        return the equality of this expression with TRUE or FALSE. 
+        return the equality of this expression with TRUE or FALSE.
         '''
         from ._theorems_ import impliesTT, impliesFT, impliesFF, impliesTF # load in truth-table evaluations
         return Operation.evaluation(self, assumptions)
-    
+
     def deduceInBool(self, assumptions=USE_DEFAULTS):
         '''
         Attempt to deduce, then return, that this implication expression is in the set of BOOLEANS.
@@ -285,7 +281,7 @@
         expr = queue.pop()
         if expr not in visited:
             visited.add(expr)
-            if expr not in Implies.knownRightSides: 
+            if expr not in Implies.knownRightSides:
                 continue # no known implications with the expr as the consequent; skip it
             for knownImplication in Implies.knownRightSides[expr]:
                 # see if the knownImplication is applicable under the given set of assumptions
@@ -300,11 +296,11 @@
                             if known_truth.expr == consequent:
                                 return known_truth
                             local_antecedent = known_truth.expr
-                            local_consequent = consequent_map[local_antecedent]             
+                            local_consequent = consequent_map[local_antecedent]
                     except ProofFailure:
                         queue.append(local_antecedent)
     raise ProofFailure(consequent, assumptions, 'Unable to conclude via implications')
-        
+
 def affirmViaContradiction(contradictoryExpr, conclusion, assumptions):
     '''
     Affirms the conclusion via reductio ad absurdum.
