{
 "cells": [
  {
   "cell_type": "markdown",
   "metadata": {
    "collapsed": true
   },
   "source": [
    "Proof of <a class=\"ProveItLink\" href=\"../../../../_context_.ipynb\">proveit</a>.<a class=\"ProveItLink\" href=\"../../../_context_.ipynb\">logic</a>.<a class=\"ProveItLink\" href=\"../../_context_.ipynb\">boolean</a>.<a class=\"ProveItLink\" href=\"../_context_.ipynb\">conjunction</a>.<a class=\"ProveItLink\" href=\"../_theorems_.ipynb#commutation\">commutation</a> theorem\n",
    "========"
   ]
  },
  {
   "cell_type": "code",
   "execution_count": 1,
   "metadata": {},
   "outputs": [],
   "source": [
    "import proveit\n",
    "from proveit.logic import TRUE, And, Equals\n",
    "from proveit._common_ import A, B\n",
    "from proveit.logic.boolean.conjunction._axioms_ import andTT, andTF, andFT, andFF\n",
    "from proveit.logic.boolean.conjunction._theorems_ import rightFromAnd, leftFromAnd \n",
    "context = proveit.Context('..') # the theorem's context is in the parent directory"
   ]
  },
  {
   "cell_type": "code",
   "execution_count": 2,
   "metadata": {},
   "outputs": [
    {
     "name": "stdout",
     "output_type": "stream",
     "text": [
      "Beginning proof of commutation\n",
      "Recorded 'presuming' information\n",
      "Presuming previous theorems (applied transitively).\n"
     ]
    },
    {
     "data": {
      "text/html": [
       "<strong id=\"commutation\">commutation:</strong> <a class=\"ProveItLink\" href=\"../__pv_it/cd5fe3411cd64783e456ebc43c79e7c7f8a976330/expr.ipynb\"><img src=\"../__pv_it/cd5fe3411cd64783e456ebc43c79e7c7f8a976330/expr.png\" style=\"display:inline;vertical-align:middle;\" /></a><br>(see <a class=\"ProveItLink\" href=\"../__pv_it/cd5fe3411cd64783e456ebc43c79e7c7f8a976330/dependencies.ipynb\">dependencies</a>)<br>"
      ],
      "text/plain": [
       "commutation: forall_{A, B in BOOLEANS} ((A and B) = (B and A))"
      ]
     },
     "execution_count": 2,
     "metadata": {},
     "output_type": "execute_result"
    }
   ],
   "source": [
    "%proving commutation presuming []"
   ]
  },
  {
   "cell_type": "code",
   "execution_count": 3,
   "metadata": {},
   "outputs": [
    {
     "data": {
      "text/html": [
       "<a class=\"ProveItLink\" href=\"../__pv_it/e5b8425f03310975c5a9f0c62bf7f30f04e319ac0/expr.ipynb\"><img src=\"../__pv_it/e5b8425f03310975c5a9f0c62bf7f30f04e319ac0/expr.png\" style=\"display:inline;vertical-align:middle;\" /></a>"
      ],
      "text/plain": [
       "(A and B) = (B and A)"
      ]
     },
     "execution_count": 3,
     "metadata": {},
     "output_type": "execute_result"
    }
   ],
   "source": [
    "commutation.instanceExpr.instanceExpr"
   ]
  },
  {
   "cell_type": "code",
<<<<<<< HEAD
   "execution_count": 4,
=======
   "execution_count": 5,
>>>>>>> cd314a59
   "metadata": {},
   "outputs": [
    {
     "data": {
      "text/html": [
       "<strong id=\"AandB\">AandB:</strong> <a class=\"ProveItLink\" href=\"../__pv_it/edf5921e70ecbc490c6ad683c7c61276640c86b60/expr.ipynb\"><img src=\"../__pv_it/edf5921e70ecbc490c6ad683c7c61276640c86b60/expr.png\" style=\"display:inline;vertical-align:middle;\" /></a><br>\n",
       "<strong id=\"BandA\">BandA:</strong> <a class=\"ProveItLink\" href=\"../__pv_it/abe179a41f73633300540675b650422117d680970/expr.ipynb\"><img src=\"../__pv_it/abe179a41f73633300540675b650422117d680970/expr.png\" style=\"display:inline;vertical-align:middle;\" /></a><br>"
      ],
      "text/plain": [
       "AandB: A and B\n",
       "BandA: B and A"
      ]
     },
<<<<<<< HEAD
     "execution_count": 4,
=======
     "execution_count": 5,
>>>>>>> cd314a59
     "metadata": {},
     "output_type": "execute_result"
    }
   ],
   "source": [
    "AandB, BandA = commutation.instanceExpr.instanceExpr.operands"
   ]
  },
  {
   "cell_type": "code",
<<<<<<< HEAD
   "execution_count": 5,
=======
   "execution_count": 6,
>>>>>>> cd314a59
   "metadata": {},
   "outputs": [
    {
     "data": {
      "text/html": [
       "<span style=\"font-size:20px;\"><a class=\"ProveItLink\" href=\"../__pv_it/0d13935015c66a2b9783567dc85beb267ce5b6c30/expr.ipynb\"><img src=\"../__pv_it/0d13935015c66a2b9783567dc85beb267ce5b6c30/expr.png\" style=\"display:inline;vertical-align:middle;\" /></a> &#x22A2;&nbsp;<a class=\"ProveItLink\" href=\"../../../../__pv_it/2cbe72a7ad6f655694dd697106680215e8489b600/expr.ipynb\"><img src=\"../../../../__pv_it/2cbe72a7ad6f655694dd697106680215e8489b600/expr.png\" style=\"display:inline;vertical-align:middle;\" /></a></span>"
      ],
      "text/plain": [
       "{A and B} |= A"
      ]
     },
<<<<<<< HEAD
     "execution_count": 5,
=======
     "execution_count": 6,
>>>>>>> cd314a59
     "metadata": {},
     "output_type": "execute_result"
    }
   ],
   "source": [
    "leftFromAnd.specialize(assumptions = (AandB,))"
   ]
  },
  {
   "cell_type": "code",
<<<<<<< HEAD
   "execution_count": 6,
=======
   "execution_count": 7,
>>>>>>> cd314a59
   "metadata": {},
   "outputs": [
    {
     "data": {
      "text/html": [
       "<span style=\"font-size:20px;\"><a class=\"ProveItLink\" href=\"../__pv_it/0d13935015c66a2b9783567dc85beb267ce5b6c30/expr.ipynb\"><img src=\"../__pv_it/0d13935015c66a2b9783567dc85beb267ce5b6c30/expr.png\" style=\"display:inline;vertical-align:middle;\" /></a> &#x22A2;&nbsp;<a class=\"ProveItLink\" href=\"../../../../__pv_it/077b2ff79244fb4582cbe22c6e3356fa92a52f2f0/expr.ipynb\"><img src=\"../../../../__pv_it/077b2ff79244fb4582cbe22c6e3356fa92a52f2f0/expr.png\" style=\"display:inline;vertical-align:middle;\" /></a></span>"
      ],
      "text/plain": [
       "{A and B} |= B"
      ]
     },
<<<<<<< HEAD
     "execution_count": 6,
=======
     "execution_count": 7,
>>>>>>> cd314a59
     "metadata": {},
     "output_type": "execute_result"
    }
   ],
   "source": [
    "rightFromAnd.specialize(assumptions = (AandB,))"
   ]
  },
  {
   "cell_type": "code",
<<<<<<< HEAD
   "execution_count": 7,
=======
   "execution_count": 8,
>>>>>>> cd314a59
   "metadata": {},
   "outputs": [
    {
     "data": {
      "text/html": [
       "<span style=\"font-size:20px;\"><a class=\"ProveItLink\" href=\"../__pv_it/0d13935015c66a2b9783567dc85beb267ce5b6c30/expr.ipynb\"><img src=\"../__pv_it/0d13935015c66a2b9783567dc85beb267ce5b6c30/expr.png\" style=\"display:inline;vertical-align:middle;\" /></a> &#x22A2;&nbsp;<a class=\"ProveItLink\" href=\"../__pv_it/abe179a41f73633300540675b650422117d680970/expr.ipynb\"><img src=\"../__pv_it/abe179a41f73633300540675b650422117d680970/expr.png\" style=\"display:inline;vertical-align:middle;\" /></a></span>"
      ],
      "text/plain": [
       "{A and B} |= B and A"
      ]
     },
<<<<<<< HEAD
     "execution_count": 7,
=======
     "execution_count": 8,
>>>>>>> cd314a59
     "metadata": {},
     "output_type": "execute_result"
    }
   ],
   "source": [
    "And(B,A).prove(assumptions = (AandB,))"
   ]
  },
  {
   "cell_type": "code",
<<<<<<< HEAD
   "execution_count": 8,
=======
   "execution_count": 9,
>>>>>>> cd314a59
   "metadata": {},
   "outputs": [
    {
     "data": {
      "text/html": [
       "<span style=\"font-size:20px;\"><a class=\"ProveItLink\" href=\"../__pv_it/72d3f86792c060c54b252c6e2a1c95bab58f32230/expr.ipynb\"><img src=\"../__pv_it/72d3f86792c060c54b252c6e2a1c95bab58f32230/expr.png\" style=\"display:inline;vertical-align:middle;\" /></a> &#x22A2;&nbsp;<a class=\"ProveItLink\" href=\"../../../../__pv_it/2cbe72a7ad6f655694dd697106680215e8489b600/expr.ipynb\"><img src=\"../../../../__pv_it/2cbe72a7ad6f655694dd697106680215e8489b600/expr.png\" style=\"display:inline;vertical-align:middle;\" /></a></span>"
      ],
      "text/plain": [
       "{B and A} |= A"
      ]
     },
<<<<<<< HEAD
     "execution_count": 8,
=======
     "execution_count": 9,
>>>>>>> cd314a59
     "metadata": {},
     "output_type": "execute_result"
    }
   ],
   "source": [
    "leftFromAnd.specialize(assumptions = (BandA,))"
   ]
  },
  {
   "cell_type": "code",
<<<<<<< HEAD
   "execution_count": 9,
=======
   "execution_count": 10,
>>>>>>> cd314a59
   "metadata": {},
   "outputs": [
    {
     "data": {
      "text/html": [
       "<span style=\"font-size:20px;\"><a class=\"ProveItLink\" href=\"../__pv_it/72d3f86792c060c54b252c6e2a1c95bab58f32230/expr.ipynb\"><img src=\"../__pv_it/72d3f86792c060c54b252c6e2a1c95bab58f32230/expr.png\" style=\"display:inline;vertical-align:middle;\" /></a> &#x22A2;&nbsp;<a class=\"ProveItLink\" href=\"../../../../__pv_it/077b2ff79244fb4582cbe22c6e3356fa92a52f2f0/expr.ipynb\"><img src=\"../../../../__pv_it/077b2ff79244fb4582cbe22c6e3356fa92a52f2f0/expr.png\" style=\"display:inline;vertical-align:middle;\" /></a></span>"
      ],
      "text/plain": [
       "{B and A} |= B"
      ]
     },
<<<<<<< HEAD
     "execution_count": 9,
=======
     "execution_count": 10,
>>>>>>> cd314a59
     "metadata": {},
     "output_type": "execute_result"
    }
   ],
   "source": [
    "rightFromAnd.specialize(assumptions = (BandA,))"
   ]
  },
  {
   "cell_type": "code",
<<<<<<< HEAD
   "execution_count": 10,
=======
   "execution_count": 11,
>>>>>>> cd314a59
   "metadata": {},
   "outputs": [
    {
     "data": {
      "text/html": [
       "<span style=\"font-size:20px;\"><a class=\"ProveItLink\" href=\"../__pv_it/72d3f86792c060c54b252c6e2a1c95bab58f32230/expr.ipynb\"><img src=\"../__pv_it/72d3f86792c060c54b252c6e2a1c95bab58f32230/expr.png\" style=\"display:inline;vertical-align:middle;\" /></a> &#x22A2;&nbsp;<a class=\"ProveItLink\" href=\"../__pv_it/edf5921e70ecbc490c6ad683c7c61276640c86b60/expr.ipynb\"><img src=\"../__pv_it/edf5921e70ecbc490c6ad683c7c61276640c86b60/expr.png\" style=\"display:inline;vertical-align:middle;\" /></a></span>"
      ],
      "text/plain": [
       "{B and A} |= A and B"
      ]
     },
<<<<<<< HEAD
     "execution_count": 10,
=======
     "execution_count": 11,
>>>>>>> cd314a59
     "metadata": {},
     "output_type": "execute_result"
    }
   ],
   "source": [
    "And(A,B).prove(assumptions = (BandA,))"
   ]
  },
  {
   "cell_type": "code",
   "execution_count": null,
   "metadata": {},
   "outputs": [],
   "source": []
  }
 ],
 "metadata": {
  "kernelspec": {
   "display_name": "Python 3",
   "language": "python",
   "name": "python3"
  },
  "language_info": {
   "codemirror_mode": {
    "name": "ipython",
    "version": 3
   },
   "file_extension": ".py",
   "mimetype": "text/x-python",
   "name": "python",
   "nbconvert_exporter": "python",
   "pygments_lexer": "ipython3",
   "version": "3.7.3"
  }
 },
 "nbformat": 4,
 "nbformat_minor": 1
}<|MERGE_RESOLUTION|>--- conflicted
+++ resolved
@@ -81,11 +81,7 @@
   },
   {
    "cell_type": "code",
-<<<<<<< HEAD
-   "execution_count": 4,
-=======
    "execution_count": 5,
->>>>>>> cd314a59
    "metadata": {},
    "outputs": [
     {
@@ -99,11 +95,7 @@
        "BandA: B and A"
       ]
      },
-<<<<<<< HEAD
-     "execution_count": 4,
-=======
      "execution_count": 5,
->>>>>>> cd314a59
      "metadata": {},
      "output_type": "execute_result"
     }
@@ -114,11 +106,7 @@
   },
   {
    "cell_type": "code",
-<<<<<<< HEAD
-   "execution_count": 5,
-=======
    "execution_count": 6,
->>>>>>> cd314a59
    "metadata": {},
    "outputs": [
     {
@@ -130,11 +118,7 @@
        "{A and B} |= A"
       ]
      },
-<<<<<<< HEAD
-     "execution_count": 5,
-=======
      "execution_count": 6,
->>>>>>> cd314a59
      "metadata": {},
      "output_type": "execute_result"
     }
@@ -145,11 +129,7 @@
   },
   {
    "cell_type": "code",
-<<<<<<< HEAD
-   "execution_count": 6,
-=======
    "execution_count": 7,
->>>>>>> cd314a59
    "metadata": {},
    "outputs": [
     {
@@ -161,11 +141,7 @@
        "{A and B} |= B"
       ]
      },
-<<<<<<< HEAD
-     "execution_count": 6,
-=======
      "execution_count": 7,
->>>>>>> cd314a59
      "metadata": {},
      "output_type": "execute_result"
     }
@@ -176,11 +152,7 @@
   },
   {
    "cell_type": "code",
-<<<<<<< HEAD
-   "execution_count": 7,
-=======
    "execution_count": 8,
->>>>>>> cd314a59
    "metadata": {},
    "outputs": [
     {
@@ -192,11 +164,7 @@
        "{A and B} |= B and A"
       ]
      },
-<<<<<<< HEAD
-     "execution_count": 7,
-=======
      "execution_count": 8,
->>>>>>> cd314a59
      "metadata": {},
      "output_type": "execute_result"
     }
@@ -207,11 +175,7 @@
   },
   {
    "cell_type": "code",
-<<<<<<< HEAD
-   "execution_count": 8,
-=======
    "execution_count": 9,
->>>>>>> cd314a59
    "metadata": {},
    "outputs": [
     {
@@ -223,11 +187,7 @@
        "{B and A} |= A"
       ]
      },
-<<<<<<< HEAD
-     "execution_count": 8,
-=======
      "execution_count": 9,
->>>>>>> cd314a59
      "metadata": {},
      "output_type": "execute_result"
     }
@@ -238,11 +198,7 @@
   },
   {
    "cell_type": "code",
-<<<<<<< HEAD
-   "execution_count": 9,
-=======
    "execution_count": 10,
->>>>>>> cd314a59
    "metadata": {},
    "outputs": [
     {
@@ -254,11 +210,7 @@
        "{B and A} |= B"
       ]
      },
-<<<<<<< HEAD
-     "execution_count": 9,
-=======
      "execution_count": 10,
->>>>>>> cd314a59
      "metadata": {},
      "output_type": "execute_result"
     }
@@ -269,11 +221,7 @@
   },
   {
    "cell_type": "code",
-<<<<<<< HEAD
-   "execution_count": 10,
-=======
    "execution_count": 11,
->>>>>>> cd314a59
    "metadata": {},
    "outputs": [
     {
@@ -285,11 +233,7 @@
        "{B and A} |= A and B"
       ]
      },
-<<<<<<< HEAD
-     "execution_count": 10,
-=======
      "execution_count": 11,
->>>>>>> cd314a59
      "metadata": {},
      "output_type": "execute_result"
     }
